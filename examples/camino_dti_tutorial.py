--- conflicted
+++ resolved
@@ -130,23 +130,14 @@
 convert nifti DWI to camino raw format
 """
 
-<<<<<<< HEAD
 image2voxel = pe.Node(interface=camino.Image2Voxel(), name="image2voxel")
-=======
-image2voxel = pe.Node(interface=camino.image2voxel(), name="image2voxel")
->>>>>>> 44312340
 
 """
 convert bvecs and bvals to camino scheme format
 """
 
-<<<<<<< HEAD
 fsl2scheme = pe.Node(interface=camino.FSL2Scheme(), name="fsl2scheme")
-
-=======
-fsl2scheme = pe.Node(interface=camino.fsl2scheme(), name="fsl2scheme")
 fsl2scheme.inputs.usegradmod = True
->>>>>>> 44312340
 
 """
 compute the diffusion tensor in each voxel
