# emacs: -*- mode: python; py-indent-offset: 4; indent-tabs-mode: nil -*-
# vi: set ft=python sts=4 ts=4 sw=4 et:
"""Parallel workflow execution via multiprocessing

Support for child processes running as non-daemons based on
http://stackoverflow.com/a/8963618/1183453
"""

from multiprocessing import Process, Pool, cpu_count, pool
from traceback import format_exception
import sys
import numpy as np
from copy import deepcopy
from ..engine import MapNode
from ...utils.misc import str2bool
import datetime
import psutil
from ... import logging
import semaphore_singleton
from .base import (DistributedPluginBase, report_crash)


# Run node
def run_node(node, updatehash, plugin_args=None):
    """docstring
    """

    # Import packages
    try:
        runtime_profile = plugin_args['runtime_profile']
        import memory_profiler
        import datetime
    except KeyError:
        runtime_profile = False
    except ImportError:
        runtime_profile = False

    # Init variables
    result = dict(result=None, traceback=None)

    # If we're profiling the run
    if runtime_profile:
        try:
            # Init function tuple
            proc = (node.run, (), {'updatehash' : updatehash})
            start = datetime.datetime.now()
            mem_mb, retval = memory_profiler.memory_usage(proc=proc, retval=True, include_children=True, max_usage=True)
            runtime = (datetime.datetime.now() - start).total_seconds()
            result['result'] = retval
            result['node_memory'] = mem_mb[0]/1024.0
            result['cmd_memory'] = retval.runtime.get('cmd_memory')
            result['cmd_threads'] = retval.runtime.get('cmd_threads')
            result['run_seconds'] = runtime
        except:
            etype, eval, etr = sys.exc_info()
            result['traceback'] = format_exception(etype,eval,etr)
            result['result'] = node.result
    # Otherwise, execute node.run as normal
    else:
        try:
            result['result'] = node.run(updatehash=updatehash)
        except:
            etype, eval, etr = sys.exc_info()
            result['traceback'] = format_exception(etype,eval,etr)
            result['result'] = node.result
    return result


class NonDaemonProcess(Process):
    """A non-daemon process to support internal multiprocessing.
    """
    def _get_daemon(self):
        return False

    def _set_daemon(self, value):
        pass

    daemon = property(_get_daemon, _set_daemon)


class NonDaemonPool(pool.Pool):
    """A process pool with non-daemon processes.
    """
    Process = NonDaemonProcess

<<<<<<< HEAD
import numpy as np
from copy import deepcopy
from ..engine import MapNode
from ...utils.misc import str2bool
import datetime
import psutil
from ... import logging
import semaphore_singleton
=======

>>>>>>> 0bb6d792
logger = logging.getLogger('workflow')

def release_lock(args):
    semaphore_singleton.semaphore.release()

class ResourceMultiProcPlugin(DistributedPluginBase):
    """Execute workflow with multiprocessing, not sending more jobs at once
    than the system can support.

    The plugin_args input to run can be used to control the multiprocessing
    execution and defining the maximum amount of memory and threads that 
    should be used. When those parameters are not specified,
    the number of threads and memory of the system is used.

    System consuming nodes should be tagged:
    memory_consuming_node.interface.estimated_memory = 8 #Gb
    thread_consuming_node.interface.num_threads = 16

    The default number of threads and memory for a node is 1. 

    Currently supported options are:

    - non_daemon : boolean flag to execute as non-daemon processes
    - num_threads: maximum number of threads to be executed in parallel
    - estimated_memory: maximum memory that can be used at once.

    """

    def __init__(self, plugin_args=None):
        super(ResourceMultiProcPlugin, self).__init__(plugin_args=plugin_args)
        self._taskresult = {}
        self._taskid = 0
        non_daemon = True
        self.plugin_args = plugin_args
        self.processors = cpu_count()
        memory = psutil.virtual_memory()
        self.memory = memory.total / (1024*1024*1024)
        if self.plugin_args:
            if 'non_daemon' in self.plugin_args:
                non_daemon = plugin_args['non_daemon']
            if 'n_procs' in self.plugin_args:
                self.processors = self.plugin_args['n_procs']
            if 'memory' in self.plugin_args:
                self.memory = self.plugin_args['memory']

        if non_daemon:
            # run the execution using the non-daemon pool subclass
            self.pool = NonDaemonPool(processes=self.processors)
        else:
            self.pool = Pool(processes=self.processors)

    def _wait(self):
        if len(self.pending_tasks) > 0:
            semaphore_singleton.semaphore.acquire()
        semaphore_singleton.semaphore.release()


    def _get_result(self, taskid):
        if taskid not in self._taskresult:
            raise RuntimeError('Multiproc task %d not found' % taskid)
        if not self._taskresult[taskid].ready():
            return None
        return self._taskresult[taskid].get()


    def _report_crash(self, node, result=None):
        if result and result['traceback']:
            node._result = result['result']
            node._traceback = result['traceback']
            return report_crash(node,
                                traceback=result['traceback'])
        else:
            return report_crash(node)

    def _clear_task(self, taskid):
        del self._taskresult[taskid]

    def _submit_job(self, node, updatehash=False):
        self._taskid += 1
        try:
            if node.inputs.terminal_output == 'stream':
                node.inputs.terminal_output = 'allatonce'
        except:
            pass
        self._taskresult[self._taskid] = self.pool.apply_async(run_node,
                                                               (node, updatehash, self.plugin_args),
                                                               callback=release_lock)
        return self._taskid

    def _send_procs_to_workers(self, updatehash=False, graph=None):
        """ Sends jobs to workers when system resources are available.
            Check memory (gb) and cores usage before running jobs.
        """
        executing_now = []

        # Check to see if a job is available
        jobids = np.flatnonzero((self.proc_pending == True) & (self.depidx.sum(axis=0) == 0).__array__())

        #check available system resources by summing all threads and memory used
        busy_memory = 0
        busy_processors = 0
        for jobid in jobids:
            busy_memory+= self.procs[jobid]._interface.estimated_memory
            busy_processors+= self.procs[jobid]._interface.num_threads

        free_memory = self.memory - busy_memory
        free_processors = self.processors - busy_processors


        #check all jobs without dependency not run
        jobids = np.flatnonzero((self.proc_done == False) & (self.depidx.sum(axis=0) == 0).__array__())


        #sort jobs ready to run first by memory and then by number of threads
        #The most resource consuming jobs run first
        jobids = sorted(jobids, key=lambda item: (self.procs[item]._interface.estimated_memory, self.procs[item]._interface.num_threads))

        logger.debug('Free memory: %d, Free processors: %d', free_memory, free_processors)


        #while have enough memory and processors for first job
        #submit first job on the list
        for jobid in jobids:
            logger.debug('Next Job: %d, memory: %d, threads: %d' %(jobid, self.procs[jobid]._interface.estimated_memory, self.procs[jobid]._interface.num_threads))

            if self.procs[jobid]._interface.estimated_memory <= free_memory and self.procs[jobid]._interface.num_threads <= free_processors:
                logger.info('Executing: %s ID: %d' %(self.procs[jobid]._id, jobid))
                executing_now.append(self.procs[jobid])

                if isinstance(self.procs[jobid], MapNode):
                    try:
                        num_subnodes = self.procs[jobid].num_subnodes()
                    except Exception:
                        self._clean_queue(jobid, graph)
                        self.proc_pending[jobid] = False
                        continue
                    if num_subnodes > 1:
                        submit = self._submit_mapnode(jobid)
                        if not submit:
                            continue

                # change job status in appropriate queues
                self.proc_done[jobid] = True
                self.proc_pending[jobid] = True

                free_memory -= self.procs[jobid]._interface.estimated_memory
                free_processors -= self.procs[jobid]._interface.num_threads

                # Send job to task manager and add to pending tasks
                if self._status_callback:
                    self._status_callback(self.procs[jobid], 'start')
                if str2bool(self.procs[jobid].config['execution']['local_hash_check']):
                    logger.debug('checking hash locally')
                    try:
                        hash_exists, _, _, _ = self.procs[
                            jobid].hash_exists()
                        logger.debug('Hash exists %s' % str(hash_exists))
                        if (hash_exists and (self.procs[jobid].overwrite == False or (self.procs[jobid].overwrite == None and not self.procs[jobid]._interface.always_run))):
                            self._task_finished_cb(jobid)
                            self._remove_node_dirs()
                            continue
                    except Exception:
                        self._clean_queue(jobid, graph)
                        self.proc_pending[jobid] = False
                        continue
                logger.debug('Finished checking hash')

                if self.procs[jobid].run_without_submitting:
                    logger.debug('Running node %s on master thread' %self.procs[jobid])
                    try:
                        self.procs[jobid].run()
                    except Exception:
                        self._clean_queue(jobid, graph)
                    self._task_finished_cb(jobid)
                    self._remove_node_dirs()

                else:
                    logger.debug('submitting', jobid)
                    tid = self._submit_job(deepcopy(self.procs[jobid]), updatehash=updatehash)
                    if tid is None:
                        self.proc_done[jobid] = False
                        self.proc_pending[jobid] = False
                    else:
                        self.pending_tasks.insert(0, (tid, jobid))
            else:
                break

        logger.debug('No jobs waiting to execute')<|MERGE_RESOLUTION|>--- conflicted
+++ resolved
@@ -83,18 +83,6 @@
     """
     Process = NonDaemonProcess
 
-<<<<<<< HEAD
-import numpy as np
-from copy import deepcopy
-from ..engine import MapNode
-from ...utils.misc import str2bool
-import datetime
-import psutil
-from ... import logging
-import semaphore_singleton
-=======
-
->>>>>>> 0bb6d792
 logger = logging.getLogger('workflow')
 
 def release_lock(args):
