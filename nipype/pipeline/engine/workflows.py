#!/usr/bin/env python
# -*- coding: utf-8 -*-
# emacs: -*- mode: python; py-indent-offset: 4; indent-tabs-mode: nil -*-
# vi: set ft=python sts=4 ts=4 sw=4 et:
"""Defines functionality for pipelined execution of interfaces

The `Workflow` class provides core functionality for batch processing.

  .. testsetup::
     # Change directory to provide relative paths for doctests
     import os
     filepath = os.path.dirname(os.path.realpath( __file__ ))
     datadir = os.path.realpath(os.path.join(filepath, '../../testing/data'))
     os.chdir(datadir)

"""
from __future__ import print_function, division, unicode_literals, absolute_import
from builtins import range, object, str, bytes, open

# Py2 compat: http://python-future.org/compatible_idioms.html#collections-counter-and-ordereddict
from future import standard_library
standard_library.install_aliases()

from datetime import datetime

from copy import deepcopy
import pickle
import os
import os.path as op
import shutil
import sys
from warnings import warn

import numpy as np
import networkx as nx


from ... import config, logging
<<<<<<< HEAD
from ...utils.misc import (unflatten, package_check, str2bool)
from ...utils.functions import (getsource, create_function_from_source)
=======
from ...utils.misc import (unflatten, str2bool,
                               getsource, create_function_from_source)
>>>>>>> 29756d34
from ...interfaces.base import (traits, InputMultiPath, CommandLine,
                                Undefined, TraitedSpec, DynamicTraitedSpec,
                                Bunch, InterfaceResult, md5, Interface,
                                TraitDictObject, TraitListObject, isdefined)

from ...utils.filemanip import (save_json, FileNotFoundError,
                                filename_to_list, list_to_filename,
                                copyfiles, fnames_presuffix, loadpkl,
                                split_filename, load_json, savepkl,
                                write_rst_header, write_rst_dict,
                                write_rst_list, to_str)
from .utils import (generate_expanded_graph, modify_paths,
                    export_graph, make_output_dir, write_workflow_prov,
                    write_workflow_resources,
                    clean_working_directory, format_dot, topological_sort,
                    get_print_name, merge_dict, evaluate_connect_function,
                    _write_inputs, format_node)

from .base import EngineBase
from .nodes import Node, MapNode

logger = logging.getLogger('workflow')

class Workflow(EngineBase):
    """Controls the setup and execution of a pipeline of processes."""

    def __init__(self, name, base_dir=None):
        """Create a workflow object.

        Parameters
        ----------
        name : alphanumeric string
            unique identifier for the workflow
        base_dir : string, optional
            path to workflow storage

        """
        super(Workflow, self).__init__(name, base_dir)
        self._graph = nx.DiGraph()
        self.config = deepcopy(config._sections)

    # PUBLIC API
    def clone(self, name):
        """Clone a workflow

        .. note::

          Will reset attributes used for executing workflow. See
          _init_runtime_fields.

        Parameters
        ----------

        name: alphanumeric name
            unique name for the workflow

        """
        clone = super(Workflow, self).clone(name)
        clone._reset_hierarchy()
        return clone

    # Graph creation functions
    def connect(self, *args, **kwargs):
        """Connect nodes in the pipeline.

        This routine also checks if inputs and outputs are actually provided by
        the nodes that are being connected.

        Creates edges in the directed graph using the nodes and edges specified
        in the `connection_list`.  Uses the NetworkX method
        DiGraph.add_edges_from.

        Parameters
        ----------

        args : list or a set of four positional arguments

            Four positional arguments of the form::

              connect(source, sourceoutput, dest, destinput)

            source : nodewrapper node
            sourceoutput : string (must be in source.outputs)
            dest : nodewrapper node
            destinput : string (must be in dest.inputs)

            A list of 3-tuples of the following form::

             [(source, target,
                 [('sourceoutput/attribute', 'targetinput'),
                 ...]),
             ...]

            Or::

             [(source, target, [(('sourceoutput1', func, arg2, ...),
                                         'targetinput'), ...]),
             ...]
             sourceoutput1 will always be the first argument to func
             and func will be evaluated and the results sent ot targetinput

             currently func needs to define all its needed imports within the
             function as we use the inspect module to get at the source code
             and execute it remotely
        """
        if len(args) == 1:
            connection_list = args[0]
        elif len(args) == 4:
            connection_list = [(args[0], args[2], [(args[1], args[3])])]
        else:
            raise TypeError('connect() takes either 4 arguments, or 1 list of'
                            ' connection tuples (%d args given)' % len(args))

        disconnect = False
        if kwargs:
            disconnect = kwargs.get('disconnect', False)

        if disconnect:
            self.disconnect(connection_list)
            return

        newnodes = []
        for srcnode, destnode, _ in connection_list:
            if self in [srcnode, destnode]:
                msg = ('Workflow connect cannot contain itself as node:'
                       ' src[%s] dest[%s] workflow[%s]') % (srcnode,
                                                            destnode,
                                                            self.name)

                raise IOError(msg)
            if (srcnode not in newnodes) and not self._has_node(srcnode):
                newnodes.append(srcnode)
            if (destnode not in newnodes) and not self._has_node(destnode):
                newnodes.append(destnode)
        if newnodes:
            self._check_nodes(newnodes)
            for node in newnodes:
                if node._hierarchy is None:
                    node._hierarchy = self.name
        not_found = []
        connected_ports = {}
        for srcnode, destnode, connects in connection_list:
            if destnode not in connected_ports:
                connected_ports[destnode] = []
            # check to see which ports of destnode are already
            # connected.
            if not disconnect and (destnode in self._graph.nodes()):
                for edge in self._graph.in_edges(destnode):
                    data = self._graph.get_edge_data(*edge)
                    for sourceinfo, destname in data['connect']:
                        if destname not in connected_ports[destnode]:
                            connected_ports[destnode] += [destname]
            for source, dest in connects:
                # Currently datasource/sink/grabber.io modules
                # determine their inputs/outputs depending on
                # connection settings.  Skip these modules in the check
                if dest in connected_ports[destnode]:
                    raise Exception("""
Trying to connect %s:%s to %s:%s but input '%s' of node '%s' is already
connected.
""" % (srcnode, source, destnode, dest, dest, destnode))
                if not (hasattr(destnode, '_interface') and
                            ('.io' in str(destnode._interface.__class__) or
                                any(['.io' in str(val) for val in
                                     destnode._interface.__class__.__bases__]))
                        ):
                    if not destnode._check_inputs(dest):
                        not_found.append(['in', destnode.name, dest])
                if not (hasattr(srcnode, '_interface') and
                            ('.io' in str(srcnode._interface.__class__)
                             or any(['.io' in str(val) for val in
                                     srcnode._interface.__class__.__bases__]))):
                    if isinstance(source, tuple):
                        # handles the case that source is specified
                        # with a function
                        sourcename = source[0]
                    elif isinstance(source, (str, bytes)):
                        sourcename = source
                    else:
                        raise Exception(('Unknown source specification in '
                                         'connection from output of %s') %
                                        srcnode.name)
                    if sourcename and not srcnode._check_outputs(sourcename):
                        not_found.append(['out', srcnode.name, sourcename])
                connected_ports[destnode] += [dest]
        infostr = []
        for info in not_found:
            infostr += ["Module %s has no %sput called %s\n" % (info[1],
                                                                info[0],
                                                                info[2])]
        if not_found:
            raise Exception('\n'.join(['Some connections were not found'] +
                                      infostr))

        # turn functions into strings
        for srcnode, destnode, connects in connection_list:
            for idx, (src, dest) in enumerate(connects):
                if isinstance(src, tuple) and not isinstance(src[1], (str, bytes)):
                    function_source = getsource(src[1])
                    connects[idx] = ((src[0], function_source, src[2:]), dest)

        # add connections
        for srcnode, destnode, connects in connection_list:
            edge_data = self._graph.get_edge_data(srcnode, destnode, None)
            if edge_data:
                logger.debug('(%s, %s): Edge data exists: %s', srcnode, destnode,
                             to_str(edge_data))
                for data in connects:
                    if data not in edge_data['connect']:
                        edge_data['connect'].append(data)
                    if disconnect:
                        logger.debug('Removing connection: %s', to_str(data))
                        edge_data['connect'].remove(data)
                if edge_data['connect']:
                    self._graph.add_edges_from([(srcnode,
                                                 destnode,
                                                 edge_data)])
                else:
                    # pass
                    logger.debug('Removing connection: %s->%s', srcnode, destnode)
                    self._graph.remove_edges_from([(srcnode, destnode)])
            elif not disconnect:
                logger.debug('(%s, %s): No edge data', srcnode, destnode)
                self._graph.add_edges_from([(srcnode, destnode,
                                             {'connect': connects})])
            edge_data = self._graph.get_edge_data(srcnode, destnode)
            logger.debug('(%s, %s): new edge data: %s', srcnode, destnode, to_str(edge_data))

    def disconnect(self, *args):
        """Disconnect nodes
        See the docstring for connect for format.
        """
        if len(args) == 1:
            connection_list = args[0]
        elif len(args) == 4:
            connection_list = [(args[0], args[2], [(args[1], args[3])])]
        else:
            raise TypeError('disconnect() takes either 4 arguments, or 1 list '
                            'of connection tuples (%d args given)' % len(args))

        for srcnode, dstnode, conn in connection_list:
            logger.debug('disconnect(): %s->%s %s', srcnode, dstnode, to_str(conn))
            if self in [srcnode, dstnode]:
                raise IOError(
                    'Workflow connect cannot contain itself as node: src[%s] '
                    'dest[%s] workflow[%s]') % (srcnode, dstnode, self.name)

            # If node is not in the graph, not connected
            if not self._has_node(srcnode) or not self._has_node(dstnode):
                continue

            edge_data = self._graph.get_edge_data(
                srcnode, dstnode, {'connect': []})
            ed_conns = [(c[0], c[1]) for c in edge_data['connect']]

            remove = []
            for edge in conn:
                if edge in ed_conns:
                    idx = ed_conns.index(edge)
                    remove.append((edge[0], edge[1]))

            logger.debug('disconnect(): remove list %s', to_str(remove))
            for el in remove:
                edge_data['connect'].remove(el)
                logger.debug('disconnect(): removed connection %s', to_str(el))

            if not edge_data['connect']:
                self._graph.remove_edge(srcnode, dstnode)
            else:
                self._graph.add_edges_from([(srcnode, dstnode, edge_data)])

    def add_nodes(self, nodes):
        """ Add nodes to a workflow

        Parameters
        ----------
        nodes : list
            A list of EngineBase-based objects
        """
        newnodes = []
        all_nodes = self._get_all_nodes()
        for node in nodes:
            if self._has_node(node):
                raise IOError('Node %s already exists in the workflow' % node)
            if isinstance(node, Workflow):
                for subnode in node._get_all_nodes():
                    if subnode in all_nodes:
                        raise IOError(('Subnode %s of node %s already exists '
                                       'in the workflow') % (subnode, node))
            newnodes.append(node)
        if not newnodes:
            logger.debug('no new nodes to add')
            return
        for node in newnodes:
            if not issubclass(node.__class__, EngineBase):
                raise Exception('Node %s must be a subclass of EngineBase', node)
        self._check_nodes(newnodes)
        for node in newnodes:
            if node._hierarchy is None:
                node._hierarchy = self.name
        self._graph.add_nodes_from(newnodes)

    def remove_nodes(self, nodes):
        """ Remove nodes from a workflow

        Parameters
        ----------
        nodes : list
            A list of EngineBase-based objects
        """
        self._graph.remove_nodes_from(nodes)

    # Input-Output access
    @property
    def inputs(self):
        return self._get_inputs()

    @property
    def outputs(self):
        return self._get_outputs()

    def get_node(self, name):
        """Return an internal node by name
        """
        nodenames = name.split('.')
        nodename = nodenames[0]
        outnode = [node for node in self._graph.nodes() if
                   str(node).endswith('.' + nodename)]
        if outnode:
            outnode = outnode[0]
            if nodenames[1:] and issubclass(outnode.__class__, Workflow):
                outnode = outnode.get_node('.'.join(nodenames[1:]))
        else:
            outnode = None
        return outnode

    def list_node_names(self):
        """List names of all nodes in a workflow
        """
        outlist = []
        for node in nx.topological_sort(self._graph):
            if isinstance(node, Workflow):
                outlist.extend(['.'.join((node.name, nodename)) for nodename in
                                node.list_node_names()])
            else:
                outlist.append(node.name)
        return sorted(outlist)

    def write_graph(self, dotfilename='graph.dot', graph2use='hierarchical',
                    format="png", simple_form=True):
        """Generates a graphviz dot file and a png file

        Parameters
        ----------

        graph2use: 'orig', 'hierarchical' (default), 'flat', 'exec', 'colored'
            orig - creates a top level graph without expanding internal
            workflow nodes;
            flat - expands workflow nodes recursively;
            hierarchical - expands workflow nodes recursively with a
            notion on hierarchy;
            colored - expands workflow nodes recursively with a
            notion on hierarchy in color;
            exec - expands workflows to depict iterables

        format: 'png', 'svg'

        simple_form: boolean (default: True)
            Determines if the node name used in the graph should be of the form
            'nodename (package)' when True or 'nodename.Class.package' when
            False.

        """
        graphtypes = ['orig', 'flat', 'hierarchical', 'exec', 'colored']
        if graph2use not in graphtypes:
            raise ValueError('Unknown graph2use keyword. Must be one of: ' +
                             str(graphtypes))
        base_dir, dotfilename = op.split(dotfilename)
        if base_dir == '':
            if self.base_dir:
                base_dir = self.base_dir
                if self.name:
                    base_dir = op.join(base_dir, self.name)
            else:
                base_dir = os.getcwd()
        base_dir = make_output_dir(base_dir)
        if graph2use in ['hierarchical', 'colored']:
            if self.name[:1].isdigit(): # these graphs break if int
                raise ValueError('{} graph failed, workflow name cannot begin '
                                 'with a number'.format(graph2use))
            dotfilename = op.join(base_dir, dotfilename)
            self.write_hierarchical_dotfile(dotfilename=dotfilename,
                                            colored=graph2use == "colored",
                                            simple_form=simple_form)
            outfname = format_dot(dotfilename, format=format)
        else:
            graph = self._graph
            if graph2use in ['flat', 'exec']:
                graph = self._create_flat_graph()
            if graph2use == 'exec':
                graph = generate_expanded_graph(deepcopy(graph))
            outfname = export_graph(graph, base_dir, dotfilename=dotfilename,
                                    format=format, simple_form=simple_form)

        logger.info('Generated workflow graph: %s (graph2use=%s, simple_form=%s).' % (
            outfname, graph2use, simple_form))
        return outfname

    def write_hierarchical_dotfile(self, dotfilename=None, colored=False,
                                   simple_form=True):
        dotlist = ['digraph %s{' % self.name]
        dotlist.append(self._get_dot(prefix='  ', colored=colored,
                                     simple_form=simple_form))
        dotlist.append('}')
        dotstr = '\n'.join(dotlist)
        if dotfilename:
            fp = open(dotfilename, 'wt')
            fp.writelines(dotstr)
            fp.close()
        else:
            logger.info(dotstr)

    def export(self, filename=None, prefix="output", format="python",
               include_config=False):
        """Export object into a different format

        Parameters
        ----------
        filename: string
           file to save the code to; overrides prefix
        prefix: string
           prefix to use for output file
        format: string
           one of "python"
        include_config: boolean
           whether to include node and workflow config values

        """
        formats = ["python"]
        if format not in formats:
            raise ValueError('format must be one of: %s' % '|'.join(formats))
        flatgraph = self._create_flat_graph()
        nodes = nx.topological_sort(flatgraph)

        lines = ['# Workflow']
        importlines = ['from nipype.pipeline.engine import Workflow, '
                       'Node, MapNode']
        functions = {}
        if format == "python":
            connect_template = '%s.connect(%%s, %%s, %%s, "%%s")' % self.name
            connect_template2 = '%s.connect(%%s, "%%s", %%s, "%%s")' \
                                % self.name
            wfdef = '%s = Workflow("%s")' % (self.name, self.name)
            lines.append(wfdef)
            if include_config:
                lines.append('%s.config = %s' % (self.name, self.config))
            for idx, node in enumerate(nodes):
                nodename = node.fullname.replace('.', '_')
                # write nodes
                nodelines = format_node(node, format='python',
                                        include_config=include_config)
                for line in nodelines:
                    if line.startswith('from'):
                        if line not in importlines:
                            importlines.append(line)
                    else:
                        lines.append(line)
                # write connections
                for u, _, d in flatgraph.in_edges(nbunch=node,
                                                  data=True):
                    for cd in d['connect']:
                        if isinstance(cd[0], tuple):
                            args = list(cd[0])
                            if args[1] in functions:
                                funcname = functions[args[1]]
                            else:
                                func = create_function_from_source(args[1])
                                funcname = [name for name in func.__globals__
                                            if name != '__builtins__'][0]
                                functions[args[1]] = funcname
                            args[1] = funcname
                            args = tuple([arg for arg in args if arg])
                            line_args = (u.fullname.replace('.', '_'),
                                         args, nodename, cd[1])
                            line = connect_template % line_args
                            line = line.replace("'%s'" % funcname, funcname)
                            lines.append(line)
                        else:
                            line_args = (u.fullname.replace('.', '_'),
                                         cd[0], nodename, cd[1])
                            lines.append(connect_template2 % line_args)
            functionlines = ['# Functions']
            for function in functions:
                functionlines.append(pickle.loads(function).rstrip())
            all_lines = importlines + functionlines + lines

            if not filename:
                filename = '%s%s.py' % (prefix, self.name)
            with open(filename, 'wt') as fp:
                fp.writelines('\n'.join(all_lines))
        return all_lines

    def run(self, plugin=None, plugin_args=None, updatehash=False):
        """ Execute the workflow

        Parameters
        ----------

        plugin: plugin name or object
            Plugin to use for execution. You can create your own plugins for
            execution.
        plugin_args : dictionary containing arguments to be sent to plugin
            constructor. see individual plugin doc strings for details.
        """
        if plugin is None:
            plugin = config.get('execution', 'plugin')
        if not isinstance(plugin, (str, bytes)):
            runner = plugin
        else:
            name = '.'.join(__name__.split('.')[:-2] + ['plugins'])
            try:
                __import__(name)
            except ImportError:
                msg = 'Could not import plugin module: %s' % name
                logger.error(msg)
                raise ImportError(msg)
            else:
                plugin_mod = getattr(sys.modules[name], '%sPlugin' % plugin)
                runner = plugin_mod(plugin_args=plugin_args)
        flatgraph = self._create_flat_graph()
        self.config = merge_dict(deepcopy(config._sections), self.config)
        if 'crashdump_dir' in self.config:
            warn(("Deprecated: workflow.config['crashdump_dir']\n"
                  "Please use config['execution']['crashdump_dir']"))
            crash_dir = self.config['crashdump_dir']
            self.config['execution']['crashdump_dir'] = crash_dir
            del self.config['crashdump_dir']
        logger.info('Workflow %s settings: %s', self.name, to_str(sorted(self.config)))
        self._set_needed_outputs(flatgraph)
        execgraph = generate_expanded_graph(deepcopy(flatgraph))
        for index, node in enumerate(execgraph.nodes()):
            node.config = merge_dict(deepcopy(self.config), node.config)
            node.base_dir = self.base_dir
            node.index = index
            if isinstance(node, MapNode):
                node.use_plugin = (plugin, plugin_args)
        self._configure_exec_nodes(execgraph)
        if str2bool(self.config['execution']['create_report']):
            self._write_report_info(self.base_dir, self.name, execgraph)
        runner.run(execgraph, updatehash=updatehash, config=self.config)
        datestr = datetime.utcnow().strftime('%Y%m%dT%H%M%S')
        if str2bool(self.config['execution']['write_provenance']):
            prov_base = op.join(self.base_dir,
                                'workflow_provenance_%s' % datestr)
            logger.info('Provenance file prefix: %s' % prov_base)
            write_workflow_prov(execgraph, prov_base, format='all')

        if config.resource_monitor:
            write_workflow_resources(execgraph)
        return execgraph

    # PRIVATE API AND FUNCTIONS

    def _write_report_info(self, workingdir, name, graph):
        if workingdir is None:
            workingdir = os.getcwd()
        report_dir = op.join(workingdir, name)
        if not op.exists(report_dir):
            os.makedirs(report_dir)
        shutil.copyfile(op.join(op.dirname(__file__),
                                'report_template.html'),
                        op.join(report_dir, 'index.html'))
        shutil.copyfile(op.join(op.dirname(__file__),
                                '..', '..', 'external', 'd3.js'),
                        op.join(report_dir, 'd3.js'))
        nodes, groups = topological_sort(graph, depth_first=True)
        graph_file = op.join(report_dir, 'graph1.json')
        json_dict = {'nodes': [], 'links': [], 'groups': [], 'maxN': 0}
        for i, node in enumerate(nodes):
            report_file = "%s/_report/report.rst" % \
                          node.output_dir().replace(report_dir, '')
            result_file = "%s/result_%s.pklz" % \
                          (node.output_dir().replace(report_dir, ''),
                           node.name)
            json_dict['nodes'].append(dict(name='%d_%s' % (i, node.name),
                                           report=report_file,
                                           result=result_file,
                                           group=groups[i]))
        maxN = 0
        for gid in np.unique(groups):
            procs = [i for i, val in enumerate(groups) if val == gid]
            N = len(procs)
            if N > maxN:
                maxN = N
            json_dict['groups'].append(dict(procs=procs,
                                            total=N,
                                            name='Group_%05d' % gid))
        json_dict['maxN'] = maxN
        for u, v in graph.in_edges():
            json_dict['links'].append(dict(source=nodes.index(u),
                                           target=nodes.index(v),
                                           value=1))
        save_json(graph_file, json_dict)
        graph_file = op.join(report_dir, 'graph.json')
        # Avoid RuntimeWarning: divide by zero encountered in log10
        num_nodes = len(nodes)
        if num_nodes > 0:
           index_name = np.ceil(np.log10(num_nodes)).astype(int)
        else:
            index_name = 0
        template = '%%0%dd_' % index_name

        def getname(u, i):
            name_parts = u.fullname.split('.')
            # return '.'.join(name_parts[:-1] + [template % i + name_parts[-1]])
            return template % i + name_parts[-1]
        json_dict = []
        for i, node in enumerate(nodes):
            imports = []
            for u, v in graph.in_edges(nbunch=node):
                imports.append(getname(u, nodes.index(u)))
            json_dict.append(dict(name=getname(node, i),
                                  size=1,
                                  group=groups[i],
                                  imports=imports))
        save_json(graph_file, json_dict)

    def _set_needed_outputs(self, graph):
        """Initialize node with list of which outputs are needed."""
        rm_outputs = self.config['execution']['remove_unnecessary_outputs']
        if not str2bool(rm_outputs):
            return
        for node in graph.nodes():
            node.needed_outputs = []
            for edge in graph.out_edges(node):
                data = graph.get_edge_data(*edge)
                sourceinfo = [v1[0] if isinstance(v1, tuple) else v1
                              for v1, v2 in data['connect']]
                node.needed_outputs += [v for v in sourceinfo
                                        if v not in node.needed_outputs]
            if node.needed_outputs:
                node.needed_outputs = sorted(node.needed_outputs)

    def _configure_exec_nodes(self, graph):
        """Ensure that each node knows where to get inputs from
        """
        for node in graph.nodes():
            node.input_source = {}
            for edge in graph.in_edges(node):
                data = graph.get_edge_data(*edge)
                for sourceinfo, field in data['connect']:
                    node.input_source[field] = \
                        (op.join(edge[0].output_dir(),
                                 'result_%s.pklz' % edge[0].name),
                         sourceinfo)

    def _check_nodes(self, nodes):
        """Checks if any of the nodes are already in the graph

        """
        node_names = [node.name for node in self._graph.nodes()]
        node_lineage = [node._hierarchy for node in self._graph.nodes()]
        for node in nodes:
            if node.name in node_names:
                idx = node_names.index(node.name)
                try:
                    this_node_lineage = node_lineage[idx]
                except IndexError:
                    raise IOError('Duplicate node name "%s" found.' % node.name)
                else:
                    if this_node_lineage in [node._hierarchy, self.name]:
                        raise IOError('Duplicate node name "%s" found.' % node.name)
            else:
                node_names.append(node.name)

    def _has_attr(self, parameter, subtype='in'):
        """Checks if a parameter is available as an input or output
        """
        if subtype == 'in':
            subobject = self.inputs
        else:
            subobject = self.outputs
        attrlist = parameter.split('.')
        cur_out = subobject
        for attr in attrlist:
            if not hasattr(cur_out, attr):
                return False
            cur_out = getattr(cur_out, attr)
        return True

    def _get_parameter_node(self, parameter, subtype='in'):
        """Returns the underlying node corresponding to an input or
        output parameter
        """
        if subtype == 'in':
            subobject = self.inputs
        else:
            subobject = self.outputs
        attrlist = parameter.split('.')
        cur_out = subobject
        for attr in attrlist[:-1]:
            cur_out = getattr(cur_out, attr)
        return cur_out.traits()[attrlist[-1]].node

    def _check_outputs(self, parameter):
        return self._has_attr(parameter, subtype='out')

    def _check_inputs(self, parameter):
        return self._has_attr(parameter, subtype='in')

    def _get_inputs(self):
        """Returns the inputs of a workflow

        This function does not return any input ports that are already
        connected
        """
        inputdict = TraitedSpec()
        for node in self._graph.nodes():
            inputdict.add_trait(node.name, traits.Instance(TraitedSpec))
            if isinstance(node, Workflow):
                setattr(inputdict, node.name, node.inputs)
            else:
                taken_inputs = []
                for _, _, d in self._graph.in_edges(nbunch=node,
                                                    data=True):
                    for cd in d['connect']:
                        taken_inputs.append(cd[1])
                unconnectedinputs = TraitedSpec()
                for key, trait in list(node.inputs.items()):
                    if key not in taken_inputs:
                        unconnectedinputs.add_trait(key,
                                                    traits.Trait(trait,
                                                                 node=node))
                        value = getattr(node.inputs, key)
                        setattr(unconnectedinputs, key, value)
                setattr(inputdict, node.name, unconnectedinputs)
                getattr(inputdict, node.name).on_trait_change(self._set_input)
        return inputdict

    def _get_outputs(self):
        """Returns all possible output ports that are not already connected
        """
        outputdict = TraitedSpec()
        for node in self._graph.nodes():
            outputdict.add_trait(node.name, traits.Instance(TraitedSpec))
            if isinstance(node, Workflow):
                setattr(outputdict, node.name, node.outputs)
            elif node.outputs:
                outputs = TraitedSpec()
                for key, _ in list(node.outputs.items()):
                    outputs.add_trait(key, traits.Any(node=node))
                    setattr(outputs, key, None)
                setattr(outputdict, node.name, outputs)
        return outputdict

    def _set_input(self, object, name, newvalue):
        """Trait callback function to update a node input
        """
        object.traits()[name].node.set_input(name, newvalue)

    def _set_node_input(self, node, param, source, sourceinfo):
        """Set inputs of a node given the edge connection"""
        if isinstance(sourceinfo, (str, bytes)):
            val = source.get_output(sourceinfo)
        elif isinstance(sourceinfo, tuple):
            if callable(sourceinfo[1]):
                val = sourceinfo[1](source.get_output(sourceinfo[0]),
                                    *sourceinfo[2:])
        newval = val
        if isinstance(val, TraitDictObject):
            newval = dict(val)
        if isinstance(val, TraitListObject):
            newval = val[:]
        logger.debug('setting node input: %s->%s', param, to_str(newval))
        node.set_input(param, deepcopy(newval))

    def _get_all_nodes(self):
        allnodes = []
        for node in self._graph.nodes():
            if isinstance(node, Workflow):
                allnodes.extend(node._get_all_nodes())
            else:
                allnodes.append(node)
        return allnodes

    def _has_node(self, wanted_node):
        for node in self._graph.nodes():
            if wanted_node == node:
                return True
            if isinstance(node, Workflow):
                if node._has_node(wanted_node):
                    return True
        return False

    def _create_flat_graph(self):
        """Make a simple DAG where no node is a workflow."""
        logger.debug('Creating flat graph for workflow: %s', self.name)
        workflowcopy = deepcopy(self)
        workflowcopy._generate_flatgraph()
        return workflowcopy._graph

    def _reset_hierarchy(self):
        """Reset the hierarchy on a graph
        """
        for node in self._graph.nodes():
            if isinstance(node, Workflow):
                node._reset_hierarchy()
                for innernode in node._graph.nodes():
                    innernode._hierarchy = '.'.join((self.name,
                                                     innernode._hierarchy))
            else:
                node._hierarchy = self.name

    def _generate_flatgraph(self):
        """Generate a graph containing only Nodes or MapNodes
        """
        logger.debug('expanding workflow: %s', self)
        nodes2remove = []
        if not nx.is_directed_acyclic_graph(self._graph):
            raise Exception(('Workflow: %s is not a directed acyclic graph '
                             '(DAG)') % self.name)
        nodes = nx.topological_sort(self._graph)
        for node in nodes:
            logger.debug('processing node: %s', node)
            if isinstance(node, Workflow):
                nodes2remove.append(node)
                # use in_edges instead of in_edges_iter to allow
                # disconnections to take place properly. otherwise, the
                # edge dict is modified.
                # dj: added list() for networkx ver.2
                for u, _, d in list(self._graph.in_edges(nbunch=node, data=True)):
                    logger.debug('in: connections-> %s', to_str(d['connect']))
                    for cd in deepcopy(d['connect']):
                        logger.debug("in: %s", to_str(cd))
                        dstnode = node._get_parameter_node(cd[1], subtype='in')
                        srcnode = u
                        srcout = cd[0]
                        dstin = cd[1].split('.')[-1]
                        logger.debug('in edges: %s %s %s %s', srcnode, srcout,
                                     dstnode, dstin)
                        self.disconnect(u, cd[0], node, cd[1])
                        self.connect(srcnode, srcout, dstnode, dstin)
                # do not use out_edges_iter for reasons stated in in_edges
                # dj: for ver 2 use list(out_edges)
                for _, v, d in list(self._graph.out_edges(nbunch=node, data=True)):
                    logger.debug('out: connections-> %s', to_str(d['connect']))
                    for cd in deepcopy(d['connect']):
                        logger.debug("out: %s", to_str(cd))
                        dstnode = v
                        if isinstance(cd[0], tuple):
                            parameter = cd[0][0]
                        else:
                            parameter = cd[0]
                        srcnode = node._get_parameter_node(parameter,
                                                           subtype='out')
                        if isinstance(cd[0], tuple):
                            srcout = list(cd[0])
                            srcout[0] = parameter.split('.')[-1]
                            srcout = tuple(srcout)
                        else:
                            srcout = parameter.split('.')[-1]
                        dstin = cd[1]
                        logger.debug('out edges: %s %s %s %s',
                                     srcnode, srcout, dstnode, dstin)
                        self.disconnect(node, cd[0], v, cd[1])
                        self.connect(srcnode, srcout, dstnode, dstin)
                # expand the workflow node
                # logger.debug('expanding workflow: %s', node)
                node._generate_flatgraph()
                for innernode in node._graph.nodes():
                    innernode._hierarchy = '.'.join((self.name,
                                                     innernode._hierarchy))
                self._graph.add_nodes_from(node._graph.nodes())
                self._graph.add_edges_from(node._graph.edges(data=True))
        if nodes2remove:
            self._graph.remove_nodes_from(nodes2remove)
        logger.debug('finished expanding workflow: %s', self)

    def _get_dot(self, prefix=None, hierarchy=None, colored=False,
                 simple_form=True, level=0):
        """Create a dot file with connection info
        """
        if prefix is None:
            prefix = '  '
        if hierarchy is None:
            hierarchy = []
        colorset = ['#FFFFC8',                       # Y
                    '#0000FF', '#B4B4FF', '#E6E6FF', # B
                    '#FF0000', '#FFB4B4', '#FFE6E6', # R
                    '#00A300', '#B4FFB4', '#E6FFE6', # G
                    '#0000FF', '#B4B4FF'] # loop B
        if level > len(colorset) - 2:
            level = 3 # Loop back to blue

        dotlist = ['%slabel="%s";' % (prefix, self.name)]
        for node in nx.topological_sort(self._graph):
            fullname = '.'.join(hierarchy + [node.fullname])
            nodename = fullname.replace('.', '_')
            if not isinstance(node, Workflow):
                node_class_name = get_print_name(node, simple_form=simple_form)
                if not simple_form:
                    node_class_name = '.'.join(node_class_name.split('.')[1:])
                if hasattr(node, 'iterables') and node.iterables:
                    dotlist.append(('%s[label="%s", shape=box3d,'
                                    'style=filled, color=black, colorscheme'
                                    '=greys7 fillcolor=2];') % (nodename,
                                                                node_class_name))
                else:
                    if colored:
                        dotlist.append(('%s[label="%s", style=filled,'
                                        ' fillcolor="%s"];')
                                       % (nodename, node_class_name,
                                           colorset[level]))
                    else:
                        dotlist.append(('%s[label="%s"];')
                                       % (nodename, node_class_name))

        for node in nx.topological_sort(self._graph):
            if isinstance(node, Workflow):
                fullname = '.'.join(hierarchy + [node.fullname])
                nodename = fullname.replace('.', '_')
                dotlist.append('subgraph cluster_%s {' % nodename)
                if colored:
                    dotlist.append(prefix + prefix + 'edge [color="%s"];' % (colorset[level + 1]))
                    dotlist.append(prefix + prefix + 'style=filled;')
                    dotlist.append(prefix + prefix + 'fillcolor="%s";' % (colorset[level + 2]))
                dotlist.append(node._get_dot(prefix=prefix + prefix,
                                             hierarchy=hierarchy + [self.name],
                                             colored=colored,
                                             simple_form=simple_form, level=level + 3))
                dotlist.append('}')
            else:
                for subnode in self._graph.successors(node):
                    if node._hierarchy != subnode._hierarchy:
                        continue
                    if not isinstance(subnode, Workflow):
                        nodefullname = '.'.join(hierarchy + [node.fullname])
                        subnodefullname = '.'.join(hierarchy +
                                                   [subnode.fullname])
                        nodename = nodefullname.replace('.', '_')
                        subnodename = subnodefullname.replace('.', '_')
                        for _ in self._graph.get_edge_data(node,
                                                           subnode)['connect']:
                            dotlist.append('%s -> %s;' % (nodename,
                                                          subnodename))
                        logger.debug('connection: %s', dotlist[-1])
        # add between workflow connections
        for u, v, d in self._graph.edges(data=True):
            uname = '.'.join(hierarchy + [u.fullname])
            vname = '.'.join(hierarchy + [v.fullname])
            for src, dest in d['connect']:
                uname1 = uname
                vname1 = vname
                if isinstance(src, tuple):
                    srcname = src[0]
                else:
                    srcname = src
                if '.' in srcname:
                    uname1 += '.' + '.'.join(srcname.split('.')[:-1])
                if '.' in dest and '@' not in dest:
                    if not isinstance(v, Workflow):
                        if 'datasink' not in \
                           str(v._interface.__class__).lower():
                            vname1 += '.' + '.'.join(dest.split('.')[:-1])
                    else:
                        vname1 += '.' + '.'.join(dest.split('.')[:-1])
                if uname1.split('.')[:-1] != vname1.split('.')[:-1]:
                    dotlist.append('%s -> %s;' % (uname1.replace('.', '_'),
                                                  vname1.replace('.', '_')))
                    logger.debug('cross connection: %s', dotlist[-1])
        return ('\n' + prefix).join(dotlist)<|MERGE_RESOLUTION|>--- conflicted
+++ resolved
@@ -36,13 +36,9 @@
 
 
 from ... import config, logging
-<<<<<<< HEAD
-from ...utils.misc import (unflatten, package_check, str2bool)
+
+from ...utils.misc import (unflatten, str2bool)
 from ...utils.functions import (getsource, create_function_from_source)
-=======
-from ...utils.misc import (unflatten, str2bool,
-                               getsource, create_function_from_source)
->>>>>>> 29756d34
 from ...interfaces.base import (traits, InputMultiPath, CommandLine,
                                 Undefined, TraitedSpec, DynamicTraitedSpec,
                                 Bunch, InterfaceResult, md5, Interface,
