# emacs: -*- mode: python; py-indent-offset: 4; indent-tabs-mode: nil -*-
# vi: set ft=python sts=4 ts=4 sw=4 et:
"""The fsl module provides classes for interfacing with the `FSL
<http://www.fmrib.ox.ac.uk/fsl/index.html>`_ command line tools.  This
was written to work with FSL version 4.1.4.

    Change directory to provide relative paths for doctests
    >>> import os
    >>> filepath = os.path.dirname( os.path.realpath( __file__ ) )
    >>> datadir = os.path.realpath(os.path.join(filepath, '../../testing/data'))
    >>> os.chdir(datadir)

"""

from builtins import range

import os
import shutil
import warnings

from ... import LooseVersion
from ..base import (TraitedSpec, isdefined, File, Directory,
                    InputMultiPath, OutputMultiPath, traits)
from ..fsl.base import (FSLCommand, FSLCommandInputSpec, Info)
from ...utils.filemanip import fname_presuffix, split_filename, copyfile

warn = warnings.warn


class DTIFitInputSpec(FSLCommandInputSpec):
    dwi = File(exists=True, desc='diffusion weighted image data file',
               argstr='-k %s', position=0, mandatory=True)
    base_name = traits.Str("dtifit_", desc='base_name that all output files will start with',
                           argstr='-o %s', position=1, usedefault=True)
    mask = File(exists=True, desc='bet binary mask file',
                argstr='-m %s', position=2, mandatory=True)
    bvecs = File(exists=True, desc='b vectors file',
                 argstr='-r %s', position=3, mandatory=True)
    bvals = File(exists=True, desc='b values file',
                 argstr='-b %s', position=4, mandatory=True)
    min_z = traits.Int(argstr='-z %d', desc='min z')
    max_z = traits.Int(argstr='-Z %d', desc='max z')
    min_y = traits.Int(argstr='-y %d', desc='min y')
    max_y = traits.Int(argstr='-Y %d', desc='max y')
    min_x = traits.Int(argstr='-x %d', desc='min x')
    max_x = traits.Int(argstr='-X %d', desc='max x')
    save_tensor = traits.Bool(desc='save the elements of the tensor',
                              argstr='--save_tensor')
    sse = traits.Bool(desc='output sum of squared errors', argstr='--sse')
    cni = File(exists=True, desc='input counfound regressors', argstr='--cni=%s')
    little_bit = traits.Bool(desc='only process small area of brain',
                             argstr='--littlebit')
    gradnonlin = File(exists=True, argstr='--gradnonlin=%s',
                      desc='gradient non linearities')


class DTIFitOutputSpec(TraitedSpec):
    V1 = File(exists=True, desc='path/name of file with the 1st eigenvector')
    V2 = File(exists=True, desc='path/name of file with the 2nd eigenvector')
    V3 = File(exists=True, desc='path/name of file with the 3rd eigenvector')
    L1 = File(exists=True, desc='path/name of file with the 1st eigenvalue')
    L2 = File(exists=True, desc='path/name of file with the 2nd eigenvalue')
    L3 = File(exists=True, desc='path/name of file with the 3rd eigenvalue')
    MD = File(exists=True, desc='path/name of file with the mean diffusivity')
    FA = File(exists=True, desc='path/name of file with the fractional anisotropy')
    MO = File(exists=True, desc='path/name of file with the mode of anisotropy')
    S0 = File(exists=True, desc='path/name of file with the raw T2 signal with no ' +
                                'diffusion weighting')
    tensor = File(exists=True, desc='path/name of file with the 4D tensor volume')


class DTIFit(FSLCommand):
    """ Use FSL  dtifit command for fitting a diffusion tensor model at each
    voxel

    Example
    -------

    >>> from nipype.interfaces import fsl
    >>> dti = fsl.DTIFit()
    >>> dti.inputs.dwi = 'diffusion.nii'
    >>> dti.inputs.bvecs = 'bvecs'
    >>> dti.inputs.bvals = 'bvals'
    >>> dti.inputs.base_name = 'TP'
    >>> dti.inputs.mask = 'mask.nii'
    >>> dti.cmdline
    'dtifit -k diffusion.nii -o TP -m mask.nii -r bvecs -b bvals'

    """

    _cmd = 'dtifit'
    input_spec = DTIFitInputSpec
    output_spec = DTIFitOutputSpec

    def _list_outputs(self):
        outputs = self.output_spec().get()
        for k in list(outputs.keys()):
            if k not in ('outputtype', 'environ', 'args'):
                if k != 'tensor' or (isdefined(self.inputs.save_tensor) and
                                     self.inputs.save_tensor):
                    outputs[k] = self._gen_fname(self.inputs.base_name, suffix='_' + k)
        return outputs


class FSLXCommandInputSpec(FSLCommandInputSpec):
    dwi = File(exists=True, argstr='--data=%s', mandatory=True,
               desc='diffusion weighted image data file')
    mask = File(exists=True, argstr='--mask=%s', mandatory=True,
                desc='brain binary mask file (i.e. from BET)')
    bvecs = File(exists=True, argstr='--bvecs=%s', mandatory=True,
                 desc='b vectors file')
    bvals = File(exists=True, argstr='--bvals=%s', mandatory=True,
                 desc='b values file')

    logdir = Directory('.', argstr='--logdir=%s', usedefault=True)
    n_fibres = traits.Range(
        usedefault=True, low=1, default=2, argstr='--nfibres=%d',
        desc=('Maximum number of fibres to fit in each voxel'), mandatory=True)
    model = traits.Enum(1, 2, 3, argstr='--model=%d',
                        desc=('use monoexponential (1, default, required for '
                              'single-shell) or multiexponential (2, multi-'
                              'shell) model'))
    fudge = traits.Int(argstr='--fudge=%d',
                       desc='ARD fudge factor')
    n_jumps = traits.Int(5000, argstr='--njumps=%d',
                         desc='Num of jumps to be made by MCMC')
    burn_in = traits.Range(low=0, default=0, argstr='--burnin=%d',
                           desc=('Total num of jumps at start of MCMC to be '
                                 'discarded'))
    burn_in_no_ard = traits.Range(low=0, default=0, argstr='--burninnoard=%d',
                                  desc=('num of burnin jumps before the ard is'
                                        ' imposed'))
    sample_every = traits.Range(low=0, default=1, argstr='--sampleevery=%d',
                                desc='Num of jumps for each sample (MCMC)')
    update_proposal_every = traits.Range(low=1, default=40,
                                         argstr='--updateproposalevery=%d',
                                         desc=('Num of jumps for each update '
                                               'to the proposal density std '
                                               '(MCMC)'))
    seed = traits.Int(argstr='--seed=%d',
                      desc='seed for pseudo random number generator')

    _xor_inputs1 = ('no_ard', 'all_ard')
    no_ard = traits.Bool(argstr='--noard', xor=_xor_inputs1,
                         desc='Turn ARD off on all fibres')
    all_ard = traits.Bool(argstr='--allard', xor=_xor_inputs1,
                          desc='Turn ARD on on all fibres')

    _xor_inputs2 = ('no_spat', 'non_linear', 'cnlinear')
    no_spat = traits.Bool(argstr='--nospat', xor=_xor_inputs2,
                          desc='Initialise with tensor, not spatially')
    non_linear = traits.Bool(argstr='--nonlinear', xor=_xor_inputs2,
                             desc='Initialise with nonlinear fitting')
    cnlinear = traits.Bool(argstr='--cnonlinear', xor=_xor_inputs2,
                           desc=('Initialise with constrained nonlinear '
                                 'fitting'))
    rician = traits.Bool(argstr='--rician', desc=('use Rician noise modeling'))

    _xor_inputs3 = ['f0_noard', 'f0_ard']
    f0_noard = traits.Bool(argstr='--f0', xor=_xor_inputs3,
                           desc=('Noise floor model: add to the model an '
                                 'unattenuated signal compartment f0'))
    f0_ard = traits.Bool(argstr='--f0 --ardf0', xor=_xor_inputs3 + ['all_ard'],
                         desc=('Noise floor model: add to the model an '
                               'unattenuated signal compartment f0'))
    force_dir = traits.Bool(True, argstr='--forcedir', usedefault=True,
                            desc=('use the actual directory name given '
                                  '(do not add + to make a new directory)'))


class FSLXCommandOutputSpec(TraitedSpec):
    dyads = OutputMultiPath(File(exists=True), desc=('Mean of PDD distribution'
                                                     ' in vector form.'))
    fsamples = OutputMultiPath(File(exists=True), desc=('Samples from the '
                                                        'distribution on f anisotropy'))
    mean_dsamples = File(exists=True, desc='Mean of distribution on diffusivity d')
    mean_fsamples = OutputMultiPath(File(exists=True), desc=('Mean of '
                                                             'distribution on f anisotropy'))
    mean_S0samples = File(exists=True, desc=('Mean of distribution on T2w'
                                             'baseline signal intensity S0'))
    mean_tausamples = File(exists=True, desc=('Mean of distribution on '
                                              'tau samples (only with rician noise)'))
    phsamples = OutputMultiPath(File(exists=True), desc=('phi samples, per fiber'))
    thsamples = OutputMultiPath(File(exists=True), desc=('theta samples, per fiber'))


class FSLXCommand(FSLCommand):
    """
    Base support for ``xfibres`` and ``bedpostx``
    """
    input_spec = FSLXCommandInputSpec
    output_spec = FSLXCommandOutputSpec

    def _run_interface(self, runtime):
        self._out_dir = os.getcwd()
        runtime = super(FSLXCommand, self)._run_interface(runtime)
        if runtime.stderr:
            self.raise_exception(runtime)
        return runtime

    def _list_outputs(self, out_dir=None):
        outputs = self.output_spec().get()
        n_fibres = self.inputs.n_fibres
        if not out_dir:
            if isdefined(self.inputs.logdir):
                out_dir = os.path.abspath(self.inputs.logdir)
            else:
                out_dir = os.path.abspath('logdir')

        multi_out = ['dyads', 'fsamples', 'mean_fsamples',
                     'phsamples', 'thsamples']
        single_out = ['mean_dsamples', 'mean_S0samples']

        for k in single_out:
            outputs[k] = self._gen_fname(k, cwd=out_dir)

        if isdefined(self.inputs.rician) and self.inputs.rician:
            outputs['mean_tausamples'] = self._gen_fname('mean_tausamples',
                                                         cwd=out_dir)

        for k in multi_out:
            outputs[k] = []

        for i in range(1, n_fibres + 1):
            outputs['fsamples'].append(self._gen_fname('f%dsamples' % i,
                                                       cwd=out_dir))
            outputs['mean_fsamples'].append(self._gen_fname(('mean_f%d'
                                                             'samples') % i, cwd=out_dir))

        for i in range(1, n_fibres + 1):
            outputs['dyads'].append(self._gen_fname('dyads%d' % i,
                                                    cwd=out_dir))
            outputs['phsamples'].append(self._gen_fname('ph%dsamples' % i,
                                                        cwd=out_dir))
            outputs['thsamples'].append(self._gen_fname('th%dsamples' % i,
                                                        cwd=out_dir))

        return outputs


class BEDPOSTX5InputSpec(FSLXCommandInputSpec):
    dwi = File(exists=True, desc='diffusion weighted image data file',
               mandatory=True)
    mask = File(exists=True, desc='bet binary mask file', mandatory=True)
    bvecs = File(exists=True, desc='b vectors file', mandatory=True)
    bvals = File(exists=True, desc='b values file', mandatory=True)
    logdir = Directory(argstr='--logdir=%s')
    n_fibres = traits.Range(
        usedefault=True, low=1, default=2, argstr='-n %d',
        desc=('Maximum number of fibres to fit in each voxel'), mandatory=True)
    model = traits.Enum(1, 2, 3, argstr='-model %d',
                        desc=('use monoexponential (1, default, required for '
                              'single-shell) or multiexponential (2, multi-'
                              'shell) model'))
    fudge = traits.Int(argstr='-w %d',
                       desc='ARD fudge factor')
    n_jumps = traits.Int(5000, argstr='-j %d',
                         desc='Num of jumps to be made by MCMC')
    burn_in = traits.Range(low=0, default=0, argstr='-b %d',
                           desc=('Total num of jumps at start of MCMC to be '
                                 'discarded'))
    sample_every = traits.Range(low=0, default=1, argstr='-s %d',
                                desc='Num of jumps for each sample (MCMC)')
    out_dir = Directory('bedpostx', mandatory=True, desc='output directory',
                        usedefault=True, position=1, argstr='%s')
    gradnonlin = traits.Bool(False, argstr='-g', desc=('consider gradient '
<<<<<<< HEAD
                             'nonlinearities, default off'))
    grad_dev = File(exists=True, desc='grad_dev file, if gradnonlin, -g is True')
=======
                                                       'nonlinearities, default off'))
>>>>>>> 53cf6f82
    use_gpu = traits.Bool(False, desc='Use the GPU version of bedpostx')


class BEDPOSTX5OutputSpec(TraitedSpec):
    mean_dsamples = File(exists=True, desc='Mean of distribution on diffusivity d')
    mean_fsamples = OutputMultiPath(File(exists=True), desc=('Mean of '
                                                             'distribution on f anisotropy'))
    mean_S0samples = File(exists=True, desc=('Mean of distribution on T2w'
                                             'baseline signal intensity S0'))
    mean_phsamples = OutputMultiPath(File(exists=True), desc=('Mean of '
                                                              'distribution on phi'))
    mean_thsamples = OutputMultiPath(File(exists=True), desc=('Mean of '
                                                              'distribution on theta'))
    merged_thsamples = OutputMultiPath(File(exists=True), desc=('Samples from '
                                                                'the distribution on theta'))
    merged_phsamples = OutputMultiPath(File(exists=True), desc=('Samples from '
                                                                'the distribution on phi'))
    merged_fsamples = OutputMultiPath(File(exists=True),
                                      desc=('Samples from the distribution on '
                                            'anisotropic volume fraction'))
    dyads = OutputMultiPath(File(exists=True), desc=('Mean of PDD distribution'
                                                     ' in vector form.'))
    dyads_dispersion = OutputMultiPath(File(exists=True), desc=('Dispersion'))


class BEDPOSTX5(FSLXCommand):
    """
    BEDPOSTX stands for Bayesian Estimation of Diffusion Parameters Obtained
    using Sampling Techniques. The X stands for modelling Crossing Fibres.
    bedpostx runs Markov Chain Monte Carlo sampling to build up distributions
    on diffusion parameters at each voxel. It creates all the files necessary
    for running probabilistic tractography. For an overview of the modelling
    carried out within bedpostx see this `technical report
    <http://www.fmrib.ox.ac.uk/analysis/techrep/tr03tb1/tr03tb1/index.html>`_.


    .. note:: Consider using
      :func:`nipype.workflows.fsl.dmri.create_bedpostx_pipeline` instead.


    Example
    -------

    >>> from nipype.interfaces import fsl
    >>> bedp = fsl.BEDPOSTX5(bvecs='bvecs', bvals='bvals', dwi='diffusion.nii',
    ...                     mask='mask.nii', n_fibres=1)
    >>> bedp.cmdline
    'bedpostx bedpostx --forcedir -n 1'

    """

    _cmd = 'bedpostx'
    _default_cmd = _cmd
    input_spec = BEDPOSTX5InputSpec
    output_spec = BEDPOSTX5OutputSpec
    _can_resume = True

    def __init__(self, **inputs):
        super(BEDPOSTX5, self).__init__(**inputs)
        self.inputs.on_trait_change(self._cuda_update, 'use_gpu')

    def _cuda_update(self):
        if isdefined(self.inputs.use_gpu) and self.inputs.use_gpu:
            self._cmd = 'bedpostx_gpu'
        else:
            self._cmd = self._default_cmd

    def _run_interface(self, runtime):

        subjectdir = os.path.abspath(self.inputs.out_dir)
        if not os.path.exists(subjectdir):
            os.makedirs(subjectdir)
        _, _, ext = split_filename(self.inputs.mask)
        copyfile(self.inputs.mask,
                 os.path.join(subjectdir,
                              'nodif_brain_mask' + ext))
        _, _, ext = split_filename(self.inputs.dwi)
        copyfile(self.inputs.dwi,
                 os.path.join(subjectdir, 'data' + ext))
        copyfile(self.inputs.bvals,
                 os.path.join(subjectdir, 'bvals'))
        copyfile(self.inputs.bvecs,
                 os.path.join(subjectdir, 'bvecs'))
        _, _, ext = split_filename(self.inputs.grad_dev)
        copyfile(self.inputs.grad_dev,
                 os.path.join(subjectdir, 'grad_dev' + ext))

        retval = super(BEDPOSTX5, self)._run_interface(runtime)

        self._out_dir = subjectdir + '.bedpostX'
        return retval

    def _list_outputs(self):
        outputs = self.output_spec().get()
        n_fibres = self.inputs.n_fibres

        multi_out = ['merged_thsamples', 'merged_fsamples',
                     'merged_phsamples', 'mean_phsamples',
                     'mean_thsamples', 'mean_fsamples',
                     'dyads_dispersion', 'dyads']

        single_out = ['mean_dsamples', 'mean_S0samples']

        for k in single_out:
            outputs[k] = self._gen_fname(k, cwd=self._out_dir)

        for k in multi_out:
            outputs[k] = []

        for i in range(1, n_fibres + 1):
            outputs['merged_thsamples'].append(self._gen_fname('merged_th%dsamples' % i,
                                                               cwd=self._out_dir))
            outputs['merged_fsamples'].append(self._gen_fname('merged_f%dsamples' % i,
                                                              cwd=self._out_dir))
            outputs['merged_phsamples'].append(self._gen_fname('merged_ph%dsamples' % i,
                                                               cwd=self._out_dir))

            outputs['mean_thsamples'].append(self._gen_fname('mean_th%dsamples' % i,
                                                             cwd=self._out_dir))
            outputs['mean_phsamples'].append(self._gen_fname('mean_ph%dsamples' % i,
                                                             cwd=self._out_dir))
            outputs['mean_fsamples'].append(self._gen_fname('mean_f%dsamples' % i,
                                                            cwd=self._out_dir))
            outputs['dyads'].append(self._gen_fname('dyads%d' % i,
                                                    cwd=self._out_dir))
            outputs['dyads_dispersion'].append(self._gen_fname('dyads%d_dispersion' % i,
                                                               cwd=self._out_dir))
        return outputs


class XFibres5InputSpec(FSLXCommandInputSpec):
    gradnonlin = File(exists=True, argstr='--gradnonlin=%s',
                      desc='gradient file corresponding to slice')


class XFibres5(FSLXCommand):
    """
    Perform model parameters estimation for local (voxelwise) diffusion
    parameters
    """
    _cmd = 'xfibres'
    input_spec = XFibres5InputSpec
    output_spec = FSLXCommandOutputSpec

XFibres = XFibres5
BEDPOSTX = BEDPOSTX5


class ProbTrackXBaseInputSpec(FSLCommandInputSpec):
    thsamples = InputMultiPath(File(exists=True), mandatory=True)
    phsamples = InputMultiPath(File(exists=True), mandatory=True)
    fsamples = InputMultiPath(File(exists=True), mandatory=True)
    samples_base_name = traits.Str("merged", desc='the rootname/base_name for samples files',
                                   argstr='--samples=%s', usedefault=True)
    mask = File(exists=True, desc='bet binary mask file in diffusion space',
                argstr='-m %s', mandatory=True)
    seed = traits.Either(File(exists=True), traits.List(File(exists=True)),
                         traits.List(traits.List(traits.Int(), minlen=3, maxlen=3)),
                         desc='seed volume(s), or voxel(s)' +
                         'or freesurfer label file',
                         argstr='--seed=%s', mandatory=True)
    target_masks = InputMultiPath(File(exits=True), desc='list of target masks - ' +
                                  'required for seeds_to_targets classification', argstr='--targetmasks=%s')
    waypoints = File(exists=True, desc='waypoint mask or ascii list of waypoint masks - ' +
                     'only keep paths going through ALL the masks', argstr='--waypoints=%s')
    network = traits.Bool(desc='activate network mode - only keep paths going through ' +
                          'at least one seed mask (required if multiple seed masks)',
                          argstr='--network')
    seed_ref = File(exists=True, desc='reference vol to define seed space in ' +
                    'simple mode - diffusion space assumed if absent',
                    argstr='--seedref=%s')
    out_dir = Directory(exists=True, argstr='--dir=%s',
                        desc='directory to put the final volumes in', genfile=True)
    force_dir = traits.Bool(True, desc='use the actual directory name given - i.e. ' +
                            'do not add + to make a new directory', argstr='--forcedir',
                            usedefault=True)
    opd = traits.Bool(True, desc='outputs path distributions', argstr='--opd', usedefault=True)
    correct_path_distribution = traits.Bool(desc='correct path distribution for the length of the pathways',
                                            argstr='--pd')
    os2t = traits.Bool(desc='Outputs seeds to targets', argstr='--os2t')
    # paths_file = File('nipype_fdtpaths', usedefault=True, argstr='--out=%s',
    #                 desc='produces an output file (default is fdt_paths)')
    avoid_mp = File(exists=True, desc='reject pathways passing through locations given by this mask',
                    argstr='--avoid=%s')
    stop_mask = File(exists=True, argstr='--stop=%s',
                     desc='stop tracking at locations given by this mask file')
    xfm = File(exists=True, argstr='--xfm=%s',
               desc='transformation matrix taking seed space to DTI space ' +
               '(either FLIRT matrix or FNIRT warp_field) - default is identity')
    inv_xfm = File(argstr='--invxfm=%s', desc='transformation matrix taking DTI space to seed' +
                   ' space (compulsory when using a warp_field for seeds_to_dti)')
    n_samples = traits.Int(5000, argstr='--nsamples=%d',
                           desc='number of samples - default=5000', usedefault=True)
    n_steps = traits.Int(argstr='--nsteps=%d', desc='number of steps per sample - default=2000')
    dist_thresh = traits.Float(argstr='--distthresh=%.3f', desc='discards samples shorter than ' +
                               'this threshold (in mm - default=0)')
    c_thresh = traits.Float(argstr='--cthr=%.3f', desc='curvature threshold - default=0.2')
    sample_random_points = traits.Bool(argstr='--sampvox', desc='sample random points within seed voxels')
    step_length = traits.Float(argstr='--steplength=%.3f', desc='step_length in mm - default=0.5')
    loop_check = traits.Bool(argstr='--loopcheck', desc='perform loop_checks on paths -' +
                             ' slower, but allows lower curvature threshold')
    use_anisotropy = traits.Bool(argstr='--usef', desc='use anisotropy to constrain tracking')
    rand_fib = traits.Enum(0, 1, 2, 3, argstr='--randfib=%d',
                           desc='options: 0 - default, 1 - to randomly sample' +
                           ' initial fibres (with f > fibthresh), 2 - to sample in ' +
                           'proportion fibres (with f>fibthresh) to f, 3 - to sample ALL ' +
                           'populations at random (even if f<fibthresh)')
    fibst = traits.Int(argstr='--fibst=%d', desc='force a starting fibre for tracking - ' +
                       'default=1, i.e. first fibre orientation. Only works if randfib==0')
    mod_euler = traits.Bool(argstr='--modeuler', desc='use modified euler streamlining')
    random_seed = traits.Bool(argstr='--rseed', desc='random seed')
    s2tastext = traits.Bool(argstr='--s2tastext', desc='output seed-to-target counts as a' +
                            ' text file (useful when seeding from a mesh)')
    verbose = traits.Enum(0, 1, 2, desc="Verbose level, [0-2]." +
                          "Level 2 is required to output particle files.",
                          argstr="--verbose=%d")


class ProbTrackXInputSpec(ProbTrackXBaseInputSpec):
    mode = traits.Enum("simple", "two_mask_symm", "seedmask",
                       desc='options: simple (single seed voxel), seedmask (mask of seed voxels), ' +
                            'twomask_symm (two bet binary masks) ',
                       argstr='--mode=%s', genfile=True)
    mask2 = File(exists=True, desc='second bet binary mask (in diffusion space) in twomask_symm mode',
                 argstr='--mask2=%s')
    mesh = File(exists=True, desc='Freesurfer-type surface descriptor (in ascii format)',
                argstr='--mesh=%s')


class ProbTrackXOutputSpec(TraitedSpec):
    log = File(exists=True, desc='path/name of a text record of the command that was run')
    fdt_paths = OutputMultiPath(File(exists=True), desc='path/name of a 3D image file containing the output ' +
                                'connectivity distribution to the seed mask')
    way_total = File(exists=True, desc='path/name of a text file containing a single number ' +
                     'corresponding to the total number of generated tracts that ' +
                     'have not been rejected by inclusion/exclusion mask criteria')
    targets = traits.List(File(exists=True), desc='a list with all generated seeds_to_target files')
    particle_files = traits.List(File(exists=True), desc='Files describing ' +
                                 'all of the tract samples. Generated only if ' +
                                 'verbose is set to 2')


class ProbTrackX(FSLCommand):
    """ Use FSL  probtrackx for tractography on bedpostx results

    Examples
    --------

    >>> from nipype.interfaces import fsl
    >>> pbx = fsl.ProbTrackX(samples_base_name='merged', mask='mask.nii', \
    seed='MASK_average_thal_right.nii', mode='seedmask', \
    xfm='trans.mat', n_samples=3, n_steps=10, force_dir=True, opd=True, os2t=True, \
    target_masks = ['targets_MASK1.nii', 'targets_MASK2.nii'], \
    thsamples='merged_thsamples.nii', fsamples='merged_fsamples.nii', phsamples='merged_phsamples.nii', \
    out_dir='.')
    >>> pbx.cmdline
    'probtrackx --forcedir -m mask.nii --mode=seedmask --nsamples=3 --nsteps=10 --opd --os2t --dir=. --samples=merged --seed=MASK_average_thal_right.nii --targetmasks=targets.txt --xfm=trans.mat'

    """

    _cmd = 'probtrackx'
    input_spec = ProbTrackXInputSpec
    output_spec = ProbTrackXOutputSpec

    def __init__(self, **inputs):
        warnings.warn("Deprecated: Please use create_bedpostx_pipeline instead", DeprecationWarning)
        return super(ProbTrackX, self).__init__(**inputs)

    def _run_interface(self, runtime):
        for i in range(1, len(self.inputs.thsamples) + 1):
            _, _, ext = split_filename(self.inputs.thsamples[i - 1])
            copyfile(self.inputs.thsamples[i - 1],
                     self.inputs.samples_base_name + "_th%dsamples" % i + ext,
                     copy=False)
            _, _, ext = split_filename(self.inputs.thsamples[i - 1])
            copyfile(self.inputs.phsamples[i - 1],
                     self.inputs.samples_base_name + "_ph%dsamples" % i + ext,
                     copy=False)
            _, _, ext = split_filename(self.inputs.thsamples[i - 1])
            copyfile(self.inputs.fsamples[i - 1],
                     self.inputs.samples_base_name + "_f%dsamples" % i + ext,
                     copy=False)

        if isdefined(self.inputs.target_masks):
            f = open("targets.txt", "w")
            for target in self.inputs.target_masks:
                f.write("%s\n" % target)
            f.close()
        if isinstance(self.inputs.seed, list):
            f = open("seeds.txt", "w")
            for seed in self.inputs.seed:
                if isinstance(seed, list):
                    f.write("%s\n" % (" ".join([str(s) for s in seed])))
                else:
                    f.write("%s\n" % seed)
            f.close()

        runtime = super(ProbTrackX, self)._run_interface(runtime)
        if runtime.stderr:
            self.raise_exception(runtime)
        return runtime

    def _format_arg(self, name, spec, value):
        if name == 'target_masks' and isdefined(value):
            fname = "targets.txt"
            return super(ProbTrackX, self)._format_arg(name, spec, [fname])
        elif name == 'seed' and isinstance(value, list):
            fname = "seeds.txt"
            return super(ProbTrackX, self)._format_arg(name, spec, fname)
        else:
            return super(ProbTrackX, self)._format_arg(name, spec, value)

    def _list_outputs(self):
        outputs = self.output_spec().get()
        if not isdefined(self.inputs.out_dir):
            out_dir = self._gen_filename("out_dir")
        else:
            out_dir = self.inputs.out_dir

        outputs['log'] = os.path.abspath(os.path.join(out_dir, 'probtrackx.log'))
        # utputs['way_total'] = os.path.abspath(os.path.join(out_dir, 'waytotal'))
        if isdefined(self.inputs.opd is True):
            if isinstance(self.inputs.seed, list) and isinstance(self.inputs.seed[0], list):
                outputs['fdt_paths'] = []
                for seed in self.inputs.seed:
                    outputs['fdt_paths'].append(
                        os.path.abspath(
                            self._gen_fname("fdt_paths_%s" % ("_".join([str(s) for s in seed])),
                                            cwd=out_dir, suffix='')))
            else:
                outputs['fdt_paths'] = os.path.abspath(self._gen_fname("fdt_paths",
                                                                       cwd=out_dir, suffix=''))

        # handle seeds-to-target output files
        if isdefined(self.inputs.target_masks):
            outputs['targets'] = []
            for target in self.inputs.target_masks:
                outputs['targets'].append(os.path.abspath(
                    self._gen_fname('seeds_to_' + os.path.split(target)[1],
                                    cwd=out_dir,
                                    suffix='')))
        if isdefined(self.inputs.verbose) and self.inputs.verbose == 2:
            outputs['particle_files'] = [os.path.abspath(
                os.path.join(out_dir, 'particle%d' % i))
                for i in range(self.inputs.n_samples)]
        return outputs

    def _gen_filename(self, name):
        if name == "out_dir":
            return os.getcwd()
        elif name == "mode":
            if isinstance(self.inputs.seed, list) and isinstance(self.inputs.seed[0], list):
                return "simple"
            else:
                return "seedmask"


class ProbTrackX2InputSpec(ProbTrackXBaseInputSpec):
    simple = traits.Bool(desc='rack from a list of voxels (seed must be a ASCII list of coordinates)',
                         usedefault=False, argstr='--simple')
    fopd = File(exists=True, desc='Other mask for binning tract distribution',
                argstr='--fopd=%s')
    waycond = traits.Enum("OR", "AND", argstr='--waycond=%s',
                          desc='Waypoint condition. Either "AND" (default) or "OR"')
    wayorder = traits.Bool(desc='Reject streamlines that do not hit waypoints in given order. ' +
                           'Only valid if waycond=AND', argstr='--wayorder')
    onewaycondition = traits.Bool(desc='Apply waypoint conditions to each half tract separately',
                                  argstr='--onewaycondition')
    omatrix1 = traits.Bool(desc='Output matrix1 - SeedToSeed Connectivity',
                           argstr='--omatrix1')
    distthresh1 = traits.Float(argstr='--distthresh1=%.3f',
                               desc='Discards samples (in matrix1) shorter than this threshold ' +
                               '(in mm - default=0)')
    omatrix2 = traits.Bool(desc='Output matrix2 - SeedToLowResMask', argstr='--omatrix2', requires=['target2'])
    target2 = File(exists=True, desc='Low resolution binary brain mask for storing ' +
                   'connectivity distribution in matrix2 mode', argstr='--target2=%s')
    omatrix3 = traits.Bool(desc='Output matrix3 (NxN connectivity matrix)', argstr='--omatrix3',
                           requires=['target3', 'lrtarget3'])
    target3 = File(exists=True, desc='Mask used for NxN connectivity matrix ' +
                   '(or Nxn if lrtarget3 is set)', argstr='--target3=%s')
    lrtarget3 = File(exists=True, desc='Column-space mask used for Nxn connectivity matrix',
                     argstr='--lrtarget3=%s')
    distthresh3 = traits.Float(argstr='--distthresh3=%.3f',
                               desc='Discards samples (in matrix3) shorter than this threshold ' +
                               '(in mm - default=0)')
    omatrix4 = traits.Bool(desc='Output matrix4 - DtiMaskToSeed (special Oxford Sparse Format)',
                           argstr='--omatrix4')
    colmask4 = File(exists=True, desc='Mask for columns of matrix4 (default=seed mask)',
                    argstr='--colmask4=%s')
    target4 = File(exists=True, desc='Brain mask in DTI space', argstr='--target4=%s')
    meshspace = traits.Enum("caret", "freesurfer", "first", "vox", argstr='--meshspace=%s',
                            desc='Mesh reference space - either "caret" (default) or ' +
                            '"freesurfer" or "first" or "vox"')


class ProbTrackX2OutputSpec(ProbTrackXOutputSpec):
    network_matrix = File(exists=True, desc='the network matrix generated by --omatrix1 option')
    matrix1_dot = File(exists=True, desc='Output matrix1.dot - SeedToSeed Connectivity')
    lookup_tractspace = File(exists=True, desc='lookup_tractspace generated by --omatrix2 option')
    matrix2_dot = File(exists=True, desc='Output matrix2.dot - SeedToLowResMask')
    matrix3_dot = File(exists=True, desc='Output matrix3 - NxN connectivity matrix')


class ProbTrackX2(ProbTrackX):
    """ Use FSL  probtrackx2 for tractography on bedpostx results

    Examples
    --------

    >>> from nipype.interfaces import fsl
    >>> pbx2 = fsl.ProbTrackX2()
    >>> pbx2.inputs.seed = 'seed_source.nii.gz'
    >>> pbx2.inputs.thsamples = 'merged_th1samples.nii.gz'
    >>> pbx2.inputs.fsamples = 'merged_f1samples.nii.gz'
    >>> pbx2.inputs.phsamples = 'merged_ph1samples.nii.gz'
    >>> pbx2.inputs.mask = 'nodif_brain_mask.nii.gz'
    >>> pbx2.inputs.out_dir = '.'
    >>> pbx2.inputs.n_samples = 3
    >>> pbx2.inputs.n_steps = 10
    >>> pbx2.cmdline
    'probtrackx2 --forcedir -m nodif_brain_mask.nii.gz --nsamples=3 --nsteps=10 --opd --dir=. --samples=merged --seed=seed_source.nii.gz'
    """
    _cmd = 'probtrackx2'
    input_spec = ProbTrackX2InputSpec
    output_spec = ProbTrackX2OutputSpec

    def _list_outputs(self):
        outputs = super(ProbTrackX2, self)._list_outputs()

        if not isdefined(self.inputs.out_dir):
            out_dir = os.getcwd()
        else:
            out_dir = self.inputs.out_dir

        if isdefined(self.inputs.omatrix1):
            outputs['network_matrix'] = os.path.abspath(os.path.join(out_dir, 'fdt_network_matrix'))
            outputs['matrix1_dot'] = os.path.abspath(os.path.join(out_dir, 'fdt_matrix1.dot'))

        if isdefined(self.inputs.omatrix2):
            outputs['lookup_tractspace'] = \
                os.path.abspath(os.path.join(out_dir, 'lookup_tractspace_fdt_matrix2.nii.gz'))
            outputs['matrix2_dot'] = os.path.abspath(os.path.join(out_dir, 'fdt_matrix2.dot'))

        if isdefined(self.inputs.omatrix3):
            outputs['matrix3_dot'] = os.path.abspath(os.path.join(out_dir, 'fdt_matrix3.dot'))
        return outputs


class VecRegInputSpec(FSLCommandInputSpec):
    in_file = File(exists=True, argstr='-i %s', desc='filename for input vector or tensor field',
                   mandatory=True)
    out_file = File(argstr='-o %s', desc='filename for output registered vector or tensor field',
                    genfile=True, hash_files=False)
    ref_vol = File(exists=True, argstr='-r %s', desc='filename for reference (target) volume',
                   mandatory=True)
    affine_mat = File(exists=True, argstr='-t %s',
                      desc='filename for affine transformation matrix')
    warp_field = File(exists=True, argstr='-w %s',
                      desc='filename for 4D warp field for nonlinear registration')
    rotation_mat = File(exists=True, argstr='--rotmat=%s',
                        desc='filename for secondary affine matrix' +
                        'if set, this will be used for the rotation of the vector/tensor field')
    rotation_warp = File(exists=True, argstr='--rotwarp=%s',
                         desc='filename for secondary warp field' +
                         'if set, this will be used for the rotation of the vector/tensor field')
    interpolation = traits.Enum("nearestneighbour", "trilinear", "sinc", "spline",
                                argstr='--interp=%s',
                                desc='interpolation method : ' +
                                     'nearestneighbour, trilinear (default), sinc or spline')
    mask = File(exists=True, argstr='-m %s', desc='brain mask in input space')
    ref_mask = File(exists=True, argstr='--refmask=%s', desc='brain mask in output space ' +
                    '(useful for speed up of nonlinear reg)')


class VecRegOutputSpec(TraitedSpec):
    out_file = File(exists=True, desc='path/name of filename for the registered vector or tensor field')


class VecReg(FSLCommand):
    """Use FSL vecreg for registering vector data
    For complete details, see the FDT Documentation
    <http://www.fmrib.ox.ac.uk/fsl/fdt/fdt_vecreg.html>

    Example
    -------

    >>> from nipype.interfaces import fsl
    >>> vreg = fsl.VecReg(in_file='diffusion.nii', \
                 affine_mat='trans.mat', \
                 ref_vol='mni.nii', \
                 out_file='diffusion_vreg.nii')
    >>> vreg.cmdline
    'vecreg -t trans.mat -i diffusion.nii -o diffusion_vreg.nii -r mni.nii'

    """

    _cmd = 'vecreg'
    input_spec = VecRegInputSpec
    output_spec = VecRegOutputSpec

    def _run_interface(self, runtime):
        if not isdefined(self.inputs.out_file):
            pth, base_name = os.path.split(self.inputs.in_file)
            self.inputs.out_file = self._gen_fname(base_name, cwd=os.path.abspath(pth),
                                                   suffix='_vreg')
        return super(VecReg, self)._run_interface(runtime)

    def _list_outputs(self):
        outputs = self.output_spec().get()
        outputs['out_file'] = self.inputs.out_file
        if not isdefined(outputs['out_file']) and isdefined(self.inputs.in_file):
            pth, base_name = os.path.split(self.inputs.in_file)
            outputs['out_file'] = self._gen_fname(base_name, cwd=os.path.abspath(pth),
                                                  suffix='_vreg')
        outputs['out_file'] = os.path.abspath(outputs['out_file'])
        return outputs

    def _gen_filename(self, name):
        if name is 'out_file':
            return self._list_outputs()[name]
        else:
            return None


class ProjThreshInputSpec(FSLCommandInputSpec):
    in_files = traits.List(File(exists=True), argstr='%s',
                           desc='a list of input volumes',
                           mandatory=True, position=0)
    threshold = traits.Int(argstr='%d', desc='threshold indicating minimum ' +
                           'number of seed voxels entering this mask region',
                           mandatory=True, position=1)


class ProjThreshOuputSpec(TraitedSpec):
    out_files = traits.List(File(exists=True), desc='path/name of output volume after thresholding')


class ProjThresh(FSLCommand):
    """Use FSL proj_thresh for thresholding some outputs of probtrack
    For complete details, see the FDT Documentation
    <http://www.fmrib.ox.ac.uk/fsl/fdt/fdt_thresh.html>

    Example
    -------

    >>> from nipype.interfaces import fsl
    >>> ldir = ['seeds_to_M1.nii', 'seeds_to_M2.nii']
    >>> pThresh = fsl.ProjThresh(in_files=ldir, threshold=3)
    >>> pThresh.cmdline
    'proj_thresh seeds_to_M1.nii seeds_to_M2.nii 3'

    """

    _cmd = 'proj_thresh'
    input_spec = ProjThreshInputSpec
    output_spec = ProjThreshOuputSpec

    def _list_outputs(self):
        outputs = self.output_spec().get()
        outputs['out_files'] = []
        for name in self.inputs.in_files:
            cwd, base_name = os.path.split(name)
            outputs['out_files'].append(self._gen_fname(base_name, cwd=cwd,
                                                        suffix='_proj_seg_thr_' +
                                                               repr(self.inputs.threshold)))
        return outputs


class FindTheBiggestInputSpec(FSLCommandInputSpec):
    in_files = traits.List(File(exists=True), argstr='%s',
                           desc='a list of input volumes or a singleMatrixFile',
                           position=0, mandatory=True)
    out_file = File(argstr='%s', desc='file with the resulting segmentation',
                    position=2, genfile=True, hash_files=False)


class FindTheBiggestOutputSpec(TraitedSpec):
    out_file = File(exists=True, argstr='%s', desc='output file indexed in order of input files')


class FindTheBiggest(FSLCommand):
    """
    Use FSL find_the_biggest for performing hard segmentation on
    the outputs of connectivity-based thresholding in probtrack.
    For complete details, see the `FDT
    Documentation. <http://www.fmrib.ox.ac.uk/fsl/fdt/fdt_biggest.html>`_

    Example
    -------

    >>> from nipype.interfaces import fsl
    >>> ldir = ['seeds_to_M1.nii', 'seeds_to_M2.nii']
    >>> fBig = fsl.FindTheBiggest(in_files=ldir, out_file='biggestSegmentation')
    >>> fBig.cmdline
    'find_the_biggest seeds_to_M1.nii seeds_to_M2.nii biggestSegmentation'

    """
    _cmd = 'find_the_biggest'
    input_spec = FindTheBiggestInputSpec
    output_spec = FindTheBiggestOutputSpec

    def _run_interface(self, runtime):
        if not isdefined(self.inputs.out_file):
            self.inputs.out_file = self._gen_fname('biggestSegmentation', suffix='')
        return super(FindTheBiggest, self)._run_interface(runtime)

    def _list_outputs(self):
        outputs = self.output_spec().get()
        outputs['out_file'] = self.inputs.out_file
        if not isdefined(outputs['out_file']):
            outputs['out_file'] = self._gen_fname('biggestSegmentation', suffix='')
        outputs['out_file'] = os.path.abspath(outputs['out_file'])
        return outputs

    def _gen_filename(self, name):
        if name is 'out_file':
            return self._list_outputs()[name]
        else:
            return None


class TractSkeletonInputSpec(FSLCommandInputSpec):

    in_file = File(exists=True, mandatory=True, argstr="-i %s",
                   desc="input image (typcially mean FA volume)")
    _proj_inputs = ["threshold", "distance_map", "data_file"]
    project_data = traits.Bool(argstr="-p %.3f %s %s %s %s", requires=_proj_inputs,
                               desc="project data onto skeleton")
    threshold = traits.Float(desc="skeleton threshold value")
    distance_map = File(exists=True, desc="distance map image")
    search_mask_file = File(exists=True, xor=["use_cingulum_mask"],
                            desc="mask in which to use alternate search rule")
    use_cingulum_mask = traits.Bool(True, usedefault=True,
                                    xor=["search_mask_file"],
                                    desc="perform alternate search using built-in cingulum mask")
    data_file = File(exists=True, desc="4D data to project onto skeleton (usually FA)")
    alt_data_file = File(exists=True, argstr="-a %s", desc="4D non-FA data to project onto skeleton")
    alt_skeleton = File(exists=True, argstr="-s %s", desc="alternate skeleton to use")
    projected_data = File(desc="input data projected onto skeleton")
    skeleton_file = traits.Either(traits.Bool, File, argstr="-o %s", desc="write out skeleton image")


class TractSkeletonOutputSpec(TraitedSpec):

    projected_data = File(desc="input data projected onto skeleton")
    skeleton_file = File(desc="tract skeleton image")


class TractSkeleton(FSLCommand):
    """Use FSL's tbss_skeleton to skeletonise an FA image or project arbitrary values onto a skeleton.

    There are two ways to use this interface.  To create a skeleton from an FA image, just
    supply the ``in_file`` and set ``skeleton_file`` to True (or specify a skeleton filename.
    To project values onto a skeleton, you must set ``project_data`` to True, and then also
    supply values for ``threshold``, ``distance_map``, and ``data_file``. The ``search_mask_file``
    and ``use_cingulum_mask`` inputs are also used in data projection, but ``use_cingulum_mask``
    is set to True by default.  This mask controls where the projection algorithm searches
    within a circular space around a tract, rather than in a single perpindicular direction.

    Example
    -------

    >>> import nipype.interfaces.fsl as fsl
    >>> skeletor = fsl.TractSkeleton()
    >>> skeletor.inputs.in_file = "all_FA.nii.gz"
    >>> skeletor.inputs.skeleton_file = True
    >>> skeletor.run() # doctest: +SKIP

    """

    _cmd = "tbss_skeleton"
    input_spec = TractSkeletonInputSpec
    output_spec = TractSkeletonOutputSpec

    def _format_arg(self, name, spec, value):
        if name == "project_data":
            if isdefined(value) and value:
                _si = self.inputs
                if isdefined(_si.use_cingulum_mask) and _si.use_cingulum_mask:
                    mask_file = Info.standard_image("LowerCingulum_1mm.nii.gz")
                else:
                    mask_file = _si.search_mask_file
                if not isdefined(_si.projected_data):
                    proj_file = self._list_outputs()["projected_data"]
                else:
                    proj_file = _si.projected_data
                return spec.argstr % (_si.threshold, _si.distance_map, mask_file, _si.data_file, proj_file)
        elif name == "skeleton_file":
            if isinstance(value, bool):
                return spec.argstr % self._list_outputs()["skeleton_file"]
            else:
                return spec.argstr % value
        return super(TractSkeleton, self)._format_arg(name, spec, value)

    def _list_outputs(self):
        outputs = self.output_spec().get()
        _si = self.inputs
        if isdefined(_si.project_data) and _si.project_data:
            proj_data = _si.projected_data
            outputs["projected_data"] = proj_data
            if not isdefined(proj_data):
                stem = _si.data_file
                if isdefined(_si.alt_data_file):
                    stem = _si.alt_data_file
                outputs["projected_data"] = fname_presuffix(stem,
                                                            suffix="_skeletonised",
                                                            newpath=os.getcwd(),
                                                            use_ext=True)
        if isdefined(_si.skeleton_file) and _si.skeleton_file:
            outputs["skeleton_file"] = _si.skeleton_file
            if isinstance(_si.skeleton_file, bool):
                outputs["skeleton_file"] = fname_presuffix(_si.in_file,
                                                           suffix="_skeleton",
                                                           newpath=os.getcwd(),
                                                           use_ext=True)
        return outputs


class DistanceMapInputSpec(FSLCommandInputSpec):

    in_file = File(exists=True, mandatory=True, argstr="--in=%s",
                   desc="image to calculate distance values for")
    mask_file = File(exists=True, argstr="--mask=%s",
                     desc="binary mask to contrain calculations")
    invert_input = traits.Bool(argstr="--invert", desc="invert input image")
    local_max_file = traits.Either(traits.Bool, File, argstr="--localmax=%s",
                                   desc="write an image of the local maxima", hash_files=False)
    distance_map = File(genfile=True, argstr="--out=%s", desc="distance map to write", hash_files=False)


class DistanceMapOutputSpec(TraitedSpec):

    distance_map = File(exists=True, desc="value is distance to nearest nonzero voxels")
    local_max_file = File(desc="image of local maxima")


class DistanceMap(FSLCommand):
    """Use FSL's distancemap to generate a map of the distance to the nearest nonzero voxel.

    Example
    -------

    >>> import nipype.interfaces.fsl as fsl
    >>> mapper = fsl.DistanceMap()
    >>> mapper.inputs.in_file = "skeleton_mask.nii.gz"
    >>> mapper.run() # doctest: +SKIP

    """

    _cmd = "distancemap"
    input_spec = DistanceMapInputSpec
    output_spec = DistanceMapOutputSpec

    def _format_arg(self, name, spec, value):
        if name == "local_max_file":
            if isinstance(value, bool):
                return spec.argstr % self._list_outputs()["local_max_file"]
        return super(DistanceMap, self)._format_arg(name, spec, value)

    def _list_outputs(self):
        outputs = self.output_spec().get()
        _si = self.inputs
        outputs["distance_map"] = _si.distance_map
        if not isdefined(_si.distance_map):
            outputs["distance_map"] = fname_presuffix(_si.in_file,
                                                      suffix="_dstmap",
                                                      use_ext=True,
                                                      newpath=os.getcwd())
        outputs["distance_map"] = os.path.abspath(outputs["distance_map"])
        if isdefined(_si.local_max_file):
            outputs["local_max_file"] = _si.local_max_file
            if isinstance(_si.local_max_file, bool):
                outputs["local_max_file"] = fname_presuffix(_si.in_file,
                                                            suffix="_lclmax",
                                                            use_ext=True,
                                                            newpath=os.getcwd())
            outputs["local_max_file"] = os.path.abspath(outputs["local_max_file"])
        return outputs

    def _gen_filename(self, name):
        if name == "distance_map":
            return self._list_outputs()["distance_map"]
        return None


class MakeDyadicVectorsInputSpec(FSLCommandInputSpec):
    theta_vol = File(exists=True, mandatory=True, position=0, argstr="%s")
    phi_vol = File(exists=True, mandatory=True, position=1, argstr="%s")
    mask = File(exists=True, position=2, argstr="%s")
    output = File("dyads", position=3, usedefault=True, argstr="%s", hash_files=False)
    perc = traits.Float(desc="the {perc}% angle of the output cone of \
uncertainty (output will be in degrees)",
                        position=4,
                        argstr="%f")


class MakeDyadicVectorsOutputSpec(TraitedSpec):
    dyads = File(exists=True)
    dispersion = File(exists=True)


class MakeDyadicVectors(FSLCommand):
    """Create vector volume representing mean principal diffusion direction
    and its uncertainty (dispersion)"""

    _cmd = "make_dyadic_vectors"
    input_spec = MakeDyadicVectorsInputSpec
    output_spec = MakeDyadicVectorsOutputSpec

    def _list_outputs(self):
        outputs = self.output_spec().get()
        outputs["dyads"] = self._gen_fname(self.inputs.output)
        outputs["dispersion"] = self._gen_fname(self.inputs.output,
                                                suffix="_dispersion")

        return outputs<|MERGE_RESOLUTION|>--- conflicted
+++ resolved
@@ -264,12 +264,8 @@
     out_dir = Directory('bedpostx', mandatory=True, desc='output directory',
                         usedefault=True, position=1, argstr='%s')
     gradnonlin = traits.Bool(False, argstr='-g', desc=('consider gradient '
-<<<<<<< HEAD
                              'nonlinearities, default off'))
     grad_dev = File(exists=True, desc='grad_dev file, if gradnonlin, -g is True')
-=======
-                                                       'nonlinearities, default off'))
->>>>>>> 53cf6f82
     use_gpu = traits.Bool(False, desc='Use the GPU version of bedpostx')
 
 
