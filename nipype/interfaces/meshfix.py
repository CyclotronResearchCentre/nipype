# -*- coding: utf-8 -*-
# emacs: -*- mode: python; py-indent-offset: 4; indent-tabs-mode: nil -*-
# vi: set ft=python sts=4 ts=4 sw=4 et:
""" Fixes meshes:
"""
from __future__ import (print_function, division, unicode_literals,
                        absolute_import)

import os.path as op
from ..utils.filemanip import split_filename
from .base import (CommandLine, CommandLineInputSpec, traits, TraitedSpec,
                   isdefined, File)


class MeshFixInputSpec(CommandLineInputSpec):
    number_of_biggest_shells = traits.Int(
        argstr='--shells %d', desc="Only the N biggest shells are kept")

    epsilon_angle = traits.Range(
        argstr='-a %f',
        low=0.0,
        high=2.0,
        desc="Epsilon angle in degrees (must be between 0 and 2)")

    join_overlapping_largest_components = traits.Bool(
        argstr='-j',
        xor=['join_closest_components'],
        desc='Join 2 biggest components if they overlap, remove the rest.')

    join_closest_components = traits.Bool(
        argstr='-jc',
        xor=['join_closest_components'],
        desc='Join the closest pair of components.')

    quiet_mode = traits.Bool(
        argstr='-q', desc="Quiet mode, don't write much to stdout.")

    dont_clean = traits.Bool(argstr='--no-clean', desc="Don't Clean")

    save_as_stl = traits.Bool(
        xor=['save_as_vrml', 'save_as_freesurfer_mesh'],
        argstr='--stl',
        desc="Result is saved in stereolithographic format (.stl)")
    save_as_vrml = traits.Bool(
        argstr='--wrl',
        xor=['save_as_stl', 'save_as_freesurfer_mesh'],
        desc="Result is saved in VRML1.0 format (.wrl)")
    save_as_freesurfer_mesh = traits.Bool(
        argstr='--fsmesh',
        xor=['save_as_vrml', 'save_as_stl'],
        desc="Result is saved in freesurfer mesh format")

    remove_handles = traits.Bool(
        argstr='--remove-handles', desc="Remove handles")

    uniform_remeshing_steps = traits.Int(
        argstr='-u %d',
        requires=['uniform_remeshing_vertices'],
        desc="Number of steps for uniform remeshing of the whole mesh")

    uniform_remeshing_vertices = traits.Int(
        argstr='--vertices %d',
        requires=['uniform_remeshing_steps'],
        desc="Constrains the number of vertices."
        "Must be used with uniform_remeshing_steps")

    laplacian_smoothing_steps = traits.Int(
        argstr='--smooth %d',
        desc="The number of laplacian smoothing steps to apply")

    x_shift = traits.Int(
        argstr='--smooth %d',
        desc="Shifts the coordinates of the vertices when saving. Output must be in FreeSurfer format"
    )

    # Cutting, decoupling, dilation
    cut_outer = traits.Int(
        argstr='--cut-outer %d',
        desc="Remove triangles of 1st that are outside of the 2nd shell.")
    cut_inner = traits.Int(
        argstr='--cut-inner %d',
        desc="Remove triangles of 1st that are inside of the 2nd shell. Dilate 2nd by N; Fill holes and keep only 1st afterwards."
    )
    decouple_inin = traits.Int(
        argstr='--decouple-inin %d',
        desc="Treat 1st file as inner, 2nd file as outer component."
        "Resolve overlaps by moving inners triangles inwards. Constrain the min distance between the components > d."
    )
    decouple_outin = traits.Int(
        argstr='--decouple-outin %d',
        desc="Treat 1st file as outer, 2nd file as inner component."
        "Resolve overlaps by moving outers triangles inwards. Constrain the min distance between the components > d."
    )
    decouple_outout = traits.Int(
        argstr='--decouple-outout %d',
        desc="Treat 1st file as outer, 2nd file as inner component."
        "Resolve overlaps by moving outers triangles outwards. Constrain the min distance between the components > d."
    )

    finetuning_inwards = traits.Bool(
        argstr='--fineTuneIn ',
        requires=['finetuning_distance', 'finetuning_substeps'],
<<<<<<< HEAD
        position=-3
=======
        position=-3,
        desc="Used to fine-tune the minimal distance between surfaces."
>>>>>>> 11f8eb28
    )
    finetuning_outwards = traits.Bool(
        argstr='--fineTuneOut ',
        requires=['finetuning_distance', 'finetuning_substeps'],
        position=-3,
        xor=['finetuning_inwards'],
<<<<<<< HEAD
        desc='Similar to finetuning_inwards, but ensures minimal distance in the other direction',
        position=-3
=======
        desc='Similar to finetuning_inwards, but ensures minimal distance in the other direction'
>>>>>>> 11f8eb28
    )
    finetuning_distance = traits.Float(
        argstr='%f',
        requires=['finetuning_substeps'],
        position=-2,
        desc="Used to fine-tune the minimal distance between surfaces."
        "A minimal distance d is ensured, and reached in n substeps. When using the surfaces for subsequent volume meshing by gmsh, this step prevent too flat tetrahedra2)",
        position=-2
    )
    finetuning_substeps = traits.Int(
        argstr='%d',
        requires=['finetuning_distance'],
        position=-1,
        desc="Used to fine-tune the minimal distance between surfaces."
        "A minimal distance d is ensured, and reached in n substeps. When using the surfaces for subsequent volume meshing by gmsh, this step prevent too flat tetrahedra2)",
        position=-1
    )

    dilation = traits.Int(
        argstr='--dilate %d',
        desc="Dilate the surface by d. d < 0 means shrinking.")
    set_intersections_to_one = traits.Bool(
        argstr='--intersect',
        desc="If the mesh contains intersections, return value = 1."
        "If saved in gmsh format, intersections will be highlighted.")

    in_file1 = File(exists=True, argstr="%s", position=1, mandatory=True)
    in_file2 = File(exists=True, argstr="%s", position=2)
    output_type = traits.Enum(
        'off', ['stl', 'msh', 'wrl', 'vrml', 'fsmesh', 'off'],
        usedefault=True,
        desc='The output type to save the file as.')
    out_filename = File(
        genfile=True,
        argstr="-o %s",
        desc='The output filename for the fixed mesh file')


class MeshFixOutputSpec(TraitedSpec):
    mesh_file = File(exists=True, desc='The output mesh file')


class MeshFix(CommandLine):
    """
    MeshFix v1.2-alpha - by Marco Attene, Mirko Windhoff, Axel Thielscher.

    .. seealso::

        http://jmeshlib.sourceforge.net
            Sourceforge page

        http://simnibs.de/installation/meshfixandgetfem
            Ubuntu installation instructions

    If MeshFix is used for research purposes, please cite the following paper:
    M. Attene - A lightweight approach to repairing digitized polygon meshes.
    The Visual Computer, 2010. (c) Springer.

    Accepted input formats are OFF, PLY and STL.
    Other formats (like .msh for gmsh) are supported only partially.

    Example
    -------

    >>> import nipype.interfaces.meshfix as mf
    >>> fix = mf.MeshFix()
    >>> fix.inputs.in_file1 = 'lh-pial.stl'
    >>> fix.inputs.in_file2 = 'rh-pial.stl'
    >>> fix.run()                                    # doctest: +SKIP
    >>> fix.cmdline
    'meshfix lh-pial.stl rh-pial.stl -o lh-pial_fixed.off'
    """
    _cmd = 'meshfix'
    input_spec = MeshFixInputSpec
    output_spec = MeshFixOutputSpec

    def _list_outputs(self):
        outputs = self.output_spec().get()
        if isdefined(self.inputs.out_filename):
            path, name, ext = split_filename(self.inputs.out_filename)
            ext = ext.replace('.', '')
            out_types = ['stl', 'msh', 'wrl', 'vrml', 'fsmesh', 'off']
            # Make sure that the output filename uses one of the possible file types
            if any(ext == out_type.lower() for out_type in out_types):
                outputs['mesh_file'] = op.abspath(self.inputs.out_filename)
            else:
                outputs['mesh_file'] = op.abspath(
                    name + '.' + self.inputs.output_type)
        else:
            outputs['mesh_file'] = op.abspath(self._gen_outfilename())
        return outputs

    def _gen_filename(self, name):
        if name == 'out_filename':
            return self._gen_outfilename()
        else:
            return None

    def _gen_outfilename(self):
        _, name, _ = split_filename(self.inputs.in_file1)
        if self.inputs.save_as_freesurfer_mesh or self.inputs.output_type == 'fsmesh':
            self.inputs.output_type = 'fsmesh'
            self.inputs.save_as_freesurfer_mesh = True
        if self.inputs.save_as_stl or self.inputs.output_type == 'stl':
            self.inputs.output_type = 'stl'
            self.inputs.save_as_stl = True
        if self.inputs.save_as_vrml or self.inputs.output_type == 'vrml':
            self.inputs.output_type = 'vrml'
            self.inputs.save_as_vrml = True
        return name + '_fixed.' + self.inputs.output_type<|MERGE_RESOLUTION|>--- conflicted
+++ resolved
@@ -100,24 +100,15 @@
     finetuning_inwards = traits.Bool(
         argstr='--fineTuneIn ',
         requires=['finetuning_distance', 'finetuning_substeps'],
-<<<<<<< HEAD
-        position=-3
-=======
         position=-3,
         desc="Used to fine-tune the minimal distance between surfaces."
->>>>>>> 11f8eb28
     )
     finetuning_outwards = traits.Bool(
         argstr='--fineTuneOut ',
         requires=['finetuning_distance', 'finetuning_substeps'],
         position=-3,
         xor=['finetuning_inwards'],
-<<<<<<< HEAD
-        desc='Similar to finetuning_inwards, but ensures minimal distance in the other direction',
-        position=-3
-=======
         desc='Similar to finetuning_inwards, but ensures minimal distance in the other direction'
->>>>>>> 11f8eb28
     )
     finetuning_distance = traits.Float(
         argstr='%f',
