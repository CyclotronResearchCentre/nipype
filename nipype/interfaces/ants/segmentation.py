--- conflicted
+++ resolved
@@ -557,7 +557,6 @@
                                                                self.inputs.out_prefix +
                                                                'SubjectToTemplateLogJacobian.' +
                                                                self.inputs.image_suffix)
-<<<<<<< HEAD
         outputs['CorticalThicknessNormedToTemplate'] = os.path.join(os.getcwd(),
                                                     self.inputs.out_prefix +
                                                     'CorticalThickness.' +
@@ -565,7 +564,6 @@
         outputs['BrainVolumes'] = os.path.join(os.getcwd(),
                                                self.inputs.out_prefix +
                                                'brainvols.csv')
-=======
         return outputs
 
 class JointFusionInputSpec(ANTSCommandInputSpec):
@@ -650,5 +648,4 @@
     def _list_outputs(self):
         outputs = self._outputs().get()
         outputs['output_label_image'] = os.path.abspath(self.inputs.output_label_image)
->>>>>>> 9273dcb1
         return outputs