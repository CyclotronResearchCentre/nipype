# -*- coding: utf-8 -*-
"""The ants module provides basic functions for interfacing with ants
   functions.
"""
from __future__ import (print_function, division, unicode_literals,
                        absolute_import)
from builtins import range, str
import os

from ...utils.filemanip import filename_to_list
from ..base import TraitedSpec, File, Str, traits, InputMultiPath, isdefined
from .base import ANTSCommand, ANTSCommandInputSpec, LOCAL_DEFAULT_NUMBER_OF_THREADS


class ANTSInputSpec(ANTSCommandInputSpec):
    dimension = traits.Enum(
        3,
        2,
        argstr='%d',
        position=1,
        desc='image dimension (2 or 3)')
    fixed_image = InputMultiPath(
        File(exists=True),
        mandatory=True,
        desc=('image to which the moving image is '
              'warped'))
    moving_image = InputMultiPath(
        File(exists=True),
        argstr='%s',
        mandatory=True,
        desc=('image to apply transformation to '
              '(generally a coregistered'
              'functional)'))

    #    Not all metrics are appropriate for all modalities. Also, not all metrics
    #    are efficeint or appropriate at all resolution levels, Some metrics
    #    perform well for gross global registraiton, but do poorly for small
    #    changes (i.e. Mattes), and some metrics do well for small changes but
    #    don't work well for gross level changes (i.e. 'CC').
    #
    #    This is a two stage registration. in the first stage
    #      [ 'Mattes', .................]
    #         ^^^^^^ <- First stage
    #    Do a unimodal registration of the first elements of the fixed/moving input
    #    list use the"CC" as the metric.
    #
    #    In the second stage
    #      [ ....., ['Mattes','CC'] ]
    #               ^^^^^^^^^^^^^^^ <- Second stage
    #    Do a multi-modal registration where the first elements of fixed/moving
    #    input list use 'CC' metric and that is added to 'Mattes' metric result of
    #    the second elements of the fixed/moving input.
    #
    #    Cost = Sum_i ( metricweight[i] Metric_i ( fixedimage[i], movingimage[i]) )
    metric = traits.List(
        traits.Enum('CC', 'MI', 'SMI', 'PR', 'SSD', 'MSQ', 'PSE'),
        mandatory=True,
        desc='')

    metric_weight = traits.List(
        traits.Float(),
        value=[1.0],
        usedefault=True,
        requires=['metric'],
        mandatory=True,
        desc='the metric weight(s) for each stage. '
        'The weights must sum to 1 per stage.')

    radius = traits.List(
        traits.Int(),
        requires=['metric'],
        mandatory=True,
        desc='radius of the region (i.e. number of layers'
        ' around a voxel point)'
        ' that is used for computing cross correlation')

    output_transform_prefix = Str(
        'out',
        usedefault=True,
        argstr='--output-naming %s',
        mandatory=True,
        desc='')
    transformation_model = traits.Enum(
        'Diff',
        'Elast',
        'Exp',
        'Greedy Exp',
        'SyN',
        argstr='%s',
        mandatory=True,
        desc='')
    gradient_step_length = traits.Float(
        requires=['transformation_model'], desc='')
    number_of_time_steps = traits.Float(
        requires=['gradient_step_length'], desc='')
    delta_time = traits.Float(requires=['number_of_time_steps'], desc='')
    symmetry_type = traits.Float(requires=['delta_time'], desc='')

    use_histogram_matching = traits.Bool(
        argstr='%s', default_value=True, usedefault=True)
    number_of_iterations = traits.List(
        traits.Int(), argstr='--number-of-iterations %s', sep='x')
    smoothing_sigmas = traits.List(
        traits.Int(), argstr='--gaussian-smoothing-sigmas %s', sep='x')
    subsampling_factors = traits.List(
        traits.Int(), argstr='--subsampling-factors %s', sep='x')
    affine_gradient_descent_option = traits.List(traits.Float(), argstr='%s')

    mi_option = traits.List(traits.Int(), argstr='--MI-option %s', sep='x')
    regularization = traits.Enum('Gauss', 'DMFFD', argstr='%s', desc='')
    regularization_gradient_field_sigma = traits.Float(
        requires=['regularization'], desc='')
    regularization_deformation_field_sigma = traits.Float(
        requires=['regularization'], desc='')
    number_of_affine_iterations = traits.List(
        traits.Int(), argstr='--number-of-affine-iterations %s', sep='x')


class ANTSOutputSpec(TraitedSpec):
    affine_transform = File(exists=True, desc='Affine transform file')
    warp_transform = File(exists=True, desc='Warping deformation field')
    inverse_warp_transform = File(
        exists=True, desc='Inverse warping deformation field')
    metaheader = File(exists=True, desc='VTK metaheader .mhd file')
    metaheader_raw = File(exists=True, desc='VTK metaheader .raw file')


class ANTS(ANTSCommand):
    """


    Examples
    --------

    >>> from nipype.interfaces.ants import ANTS
    >>> ants = ANTS()
    >>> ants.inputs.dimension = 3
    >>> ants.inputs.output_transform_prefix = 'MY'
    >>> ants.inputs.metric = ['CC']
    >>> ants.inputs.fixed_image = ['T1.nii']
    >>> ants.inputs.moving_image = ['resting.nii']
    >>> ants.inputs.metric_weight = [1.0]
    >>> ants.inputs.radius = [5]
    >>> ants.inputs.transformation_model = 'SyN'
    >>> ants.inputs.gradient_step_length = 0.25
    >>> ants.inputs.number_of_iterations = [50, 35, 15]
    >>> ants.inputs.use_histogram_matching = True
    >>> ants.inputs.mi_option = [32, 16000]
    >>> ants.inputs.regularization = 'Gauss'
    >>> ants.inputs.regularization_gradient_field_sigma = 3
    >>> ants.inputs.regularization_deformation_field_sigma = 0
    >>> ants.inputs.number_of_affine_iterations = [10000,10000,10000,10000,10000]
    >>> ants.cmdline
    'ANTS 3 --MI-option 32x16000 --image-metric CC[ T1.nii, resting.nii, 1, 5 ] --number-of-affine-iterations \
10000x10000x10000x10000x10000 --number-of-iterations 50x35x15 --output-naming MY --regularization Gauss[3.0,0.0] \
--transformation-model SyN[0.25] --use-Histogram-Matching 1'
    """
    _cmd = 'ANTS'
    input_spec = ANTSInputSpec
    output_spec = ANTSOutputSpec

    def _image_metric_constructor(self):
        retval = []
        intensity_based = ['CC', 'MI', 'SMI', 'PR', 'SSD', 'MSQ']
        point_set_based = ['PSE', 'JTB']
        for ii in range(len(self.inputs.moving_image)):
            if self.inputs.metric[ii] in intensity_based:
                retval.append(
                    '--image-metric %s[ %s, %s, %g, %d ]' %
                    (self.inputs.metric[ii], self.inputs.fixed_image[ii],
                     self.inputs.moving_image[ii],
                     self.inputs.metric_weight[ii], self.inputs.radius[ii]))
            elif self.inputs.metric[ii] == point_set_based:
                pass
                # retval.append('--image-metric %s[%s, %s, ...'.format(self.inputs.metric[ii],
                #               self.inputs.fixed_image[ii], self.inputs.moving_image[ii], ...))
        return ' '.join(retval)

    def _transformation_constructor(self):
        model = self.inputs.transformation_model
        step_length = self.inputs.gradient_step_length
        time_step = self.inputs.number_of_time_steps
        delta_time = self.inputs.delta_time
        symmetry_type = self.inputs.symmetry_type
        retval = ['--transformation-model %s' % model]
        parameters = []
        for elem in (step_length, time_step, delta_time, symmetry_type):
            if elem is not traits.Undefined:
                parameters.append('%#.2g' % elem)
        if len(parameters) > 0:
            if len(parameters) > 1:
                parameters = ','.join(parameters)
            else:
                parameters = ''.join(parameters)
            retval.append('[%s]' % parameters)
        return ''.join(retval)

    def _regularization_constructor(self):
        return '--regularization {0}[{1},{2}]'.format(
            self.inputs.regularization,
            self.inputs.regularization_gradient_field_sigma,
            self.inputs.regularization_deformation_field_sigma)

    def _affine_gradient_descent_option_constructor(self):
        values = self.inputs.affine_gradient_descent_option
        defaults = [0.1, 0.5, 1.e-4, 1.e-4]
        for ii in range(len(defaults)):
            try:
                defaults[ii] = values[ii]
            except IndexError:
                break
        parameters = self._format_xarray(
            [('%g' % defaults[index]) for index in range(4)])
        retval = ['--affine-gradient-descent-option', parameters]
        return ' '.join(retval)

    def _format_arg(self, opt, spec, val):
        if opt == 'moving_image':
            return self._image_metric_constructor()
        elif opt == 'transformation_model':
            return self._transformation_constructor()
        elif opt == 'regularization':
            return self._regularization_constructor()
        elif opt == 'affine_gradient_descent_option':
            return self._affine_gradient_descent_option_constructor()
        elif opt == 'use_histogram_matching':
            if self.inputs.use_histogram_matching:
                return '--use-Histogram-Matching 1'
            else:
                return '--use-Histogram-Matching 0'
        return super(ANTS, self)._format_arg(opt, spec, val)

    def _list_outputs(self):
        outputs = self._outputs().get()
        outputs['affine_transform'] = os.path.abspath(
            self.inputs.output_transform_prefix + 'Affine.txt')
        outputs['warp_transform'] = os.path.abspath(
            self.inputs.output_transform_prefix + 'Warp.nii.gz')
        outputs['inverse_warp_transform'] = os.path.abspath(
            self.inputs.output_transform_prefix + 'InverseWarp.nii.gz')
        # outputs['metaheader'] = os.path.abspath(self.inputs.output_transform_prefix + 'velocity.mhd')
        # outputs['metaheader_raw'] = os.path.abspath(self.inputs.output_transform_prefix + 'velocity.raw')
        return outputs


class RegistrationInputSpec(ANTSCommandInputSpec):
    dimension = traits.Enum(
        3,
        2,
        argstr='--dimensionality %d',
        usedefault=True,
        desc='image dimension (2 or 3)')
    fixed_image = InputMultiPath(
        File(exists=True),
        mandatory=True,
        desc='Image to which the moving_image should be transformed'
        '(usually a structural image)')
    fixed_image_mask = File(
        exists=True,
        argstr='%s',
        max_ver='2.1.0',
        xor=['fixed_image_masks'],
        desc='Mask used to limit metric sampling region of the fixed image'
        'in all stages')
    fixed_image_masks = InputMultiPath(
        traits.Either('NULL', File(exists=True)),
        min_ver='2.2.0',
        xor=['fixed_image_mask'],
        desc=
        'Masks used to limit metric sampling region of the fixed image, defined per registration stage'
        '(Use "NULL" to omit a mask at a given stage)')
    moving_image = InputMultiPath(
        File(exists=True),
        mandatory=True,
        desc=
        'Image that will be registered to the space of fixed_image. This is the'
        'image on which the transformations will be applied to')
    moving_image_mask = File(
        exists=True,
        requires=['fixed_image_mask'],
        max_ver='2.1.0',
        xor=['moving_image_masks'],
        desc='mask used to limit metric sampling region of the moving image'
        'in all stages')
    moving_image_masks = InputMultiPath(
        traits.Either('NULL', File(exists=True)),
        min_ver='2.2.0',
        xor=['moving_image_mask'],
        desc=
        'Masks used to limit metric sampling region of the moving image, defined per registration stage'
        '(Use "NULL" to omit a mask at a given stage)')

    save_state = File(
        argstr='--save-state %s',
        exists=False,
        desc=
        'Filename for saving the internal restorable state of the registration'
    )
    restore_state = File(
        argstr='--restore-state %s',
        exists=True,
        desc=
        'Filename for restoring the internal restorable state of the registration'
    )

    initial_moving_transform = InputMultiPath(
        File(exists=True),
        argstr='%s',
        desc='A transform or a list of transforms that should be applied'
        'before the registration begins. Note that, when a list is given,'
        'the transformations are applied in reverse order.',
        xor=['initial_moving_transform_com'])
    invert_initial_moving_transform = InputMultiPath(
        traits.Bool(),
        requires=["initial_moving_transform"],
        desc='One boolean or a list of booleans that indicate'
        'whether the inverse(s) of the transform(s) defined'
        'in initial_moving_transform should be used.',
        xor=['initial_moving_transform_com'])

    initial_moving_transform_com = traits.Enum(
        0,
        1,
        2,
        argstr='%s',
        xor=['initial_moving_transform'],
        desc="Align the moving_image nad fixed_image befor registration using"
        "the geometric center of the images (=0), the image intensities (=1),"
        "or the origin of the images (=2)")
    metric_item_trait = traits.Enum("CC", "MeanSquares", "Demons", "GC", "MI",
                                    "Mattes")
    metric_stage_trait = traits.Either(metric_item_trait,
                                       traits.List(metric_item_trait))
    metric = traits.List(
        metric_stage_trait,
        mandatory=True,
        desc='the metric(s) to use for each stage. '
        'Note that multiple metrics per stage are not supported '
        'in ANTS 1.9.1 and earlier.')
    metric_weight_item_trait = traits.Float(1.0, usedefault=True)
    metric_weight_stage_trait = traits.Either(
        metric_weight_item_trait, traits.List(metric_weight_item_trait))
    metric_weight = traits.List(
        metric_weight_stage_trait,
        value=[1.0],
        usedefault=True,
        requires=['metric'],
        mandatory=True,
        desc='the metric weight(s) for each stage. '
        'The weights must sum to 1 per stage.')
    radius_bins_item_trait = traits.Int(5, usedefault=True)
    radius_bins_stage_trait = traits.Either(
        radius_bins_item_trait, traits.List(radius_bins_item_trait))
    radius_or_number_of_bins = traits.List(
        radius_bins_stage_trait,
        value=[5],
        usedefault=True,
        requires=['metric_weight'],
        desc='the number of bins in each stage for the MI and Mattes metric, '
        'the radius for other metrics')
    sampling_strategy_item_trait = traits.Enum("None", "Regular", "Random",
                                               None)
    sampling_strategy_stage_trait = traits.Either(
        sampling_strategy_item_trait,
        traits.List(sampling_strategy_item_trait))
    sampling_strategy = traits.List(
        trait=sampling_strategy_stage_trait,
        requires=['metric_weight'],
        desc='the metric sampling strategy (strategies) for each stage')
    sampling_percentage_item_trait = traits.Either(
        traits.Range(low=0.0, high=1.0), None)
    sampling_percentage_stage_trait = traits.Either(
        sampling_percentage_item_trait,
        traits.List(sampling_percentage_item_trait))
    sampling_percentage = traits.List(
        trait=sampling_percentage_stage_trait,
        requires=['sampling_strategy'],
        desc="the metric sampling percentage(s) to use for each stage")
    use_estimate_learning_rate_once = traits.List(traits.Bool(), desc='')
    use_histogram_matching = traits.Either(
        traits.Bool,
        traits.List(traits.Bool(argstr='%s')),
        default=True,
        usedefault=True,
        desc='Histogram match the images before registration.')
    interpolation = traits.Enum(
        'Linear',
        'NearestNeighbor',
        'CosineWindowedSinc',
        'WelchWindowedSinc',
        'HammingWindowedSinc',
        'LanczosWindowedSinc',
        'BSpline',
        'MultiLabel',
        'Gaussian',
        argstr='%s',
        usedefault=True)
    interpolation_parameters = traits.Either(
        traits.Tuple(traits.Int()),  # BSpline (order)
        traits.Tuple(
            traits.Float(),  # Gaussian/MultiLabel (sigma, alpha)
            traits.Float()))

    write_composite_transform = traits.Bool(
        argstr='--write-composite-transform %d',
        default_value=False,
        usedefault=True,
        desc='')
    collapse_output_transforms = traits.Bool(
        argstr='--collapse-output-transforms %d',
        default_value=True,
        usedefault=True,  # This should be true for explicit completeness
        desc=('Collapse output transforms. Specifically, enabling this option '
              'combines all adjacent linear transforms and composes all '
              'adjacent displacement field transforms before writing the '
              'results to disk.'))
    initialize_transforms_per_stage = traits.Bool(
        argstr='--initialize-transforms-per-stage %d',
        default_value=False,
        usedefault=True,  # This should be true for explicit completeness
        desc=
        ('Initialize linear transforms from the previous stage. By enabling this option, '
         'the current linear stage transform is directly intialized from the previous '
         'stages linear transform; this allows multiple linear stages to be run where '
         'each stage directly updates the estimated linear transform from the previous '
         'stage. (e.g. Translation -> Rigid -> Affine). '))
    # NOTE: Even though only 0=False and 1=True are allowed, ants uses integer
    # values instead of booleans
    float = traits.Bool(
        argstr='--float %d',
        default_value=False,
        desc='Use float instead of double for computations.')

    transforms = traits.List(
        traits.Enum('Rigid', 'Affine', 'CompositeAffine', 'Similarity',
                    'Translation', 'BSpline', 'GaussianDisplacementField',
                    'TimeVaryingVelocityField',
                    'TimeVaryingBSplineVelocityField', 'SyN', 'BSplineSyN',
                    'Exponential', 'BSplineExponential'),
        argstr='%s',
        mandatory=True)
    # TODO: input checking and allow defaults
    # All parameters must be specified for BSplineDisplacementField, TimeVaryingBSplineVelocityField, BSplineSyN,
    # Exponential, and BSplineExponential. EVEN DEFAULTS!
    transform_parameters = traits.List(
        traits.Either(
            traits.Tuple(traits.Float()),  # Translation, Rigid, Affine,
            # CompositeAffine, Similarity
            traits.Tuple(
                traits.Float(),  # GaussianDisplacementField, SyN
                traits.Float(),
                traits.Float()),
            traits.Tuple(
                traits.Float(),  # BSplineSyn,
                traits.Int(),  # BSplineDisplacementField,
                traits.Int(),  # TimeVaryingBSplineVelocityField
                traits.Int()),
            traits.Tuple(
                traits.Float(),  # TimeVaryingVelocityField
                traits.Int(),
                traits.Float(),
                traits.Float(),
                traits.Float(),
                traits.Float()),
            traits.Tuple(
                traits.Float(),  # Exponential
                traits.Float(),
                traits.Float(),
                traits.Int()),
            traits.Tuple(
                traits.Float(),  # BSplineExponential
                traits.Int(),
                traits.Int(),
                traits.Int(),
                traits.Int()),
        ))
    restrict_deformation = traits.List(
        traits.List(traits.Enum(0, 1)),
        desc=("This option allows the user to restrict the optimization of "
              "the displacement field, translation, rigid or affine transform "
              "on a per-component basis. For example, if one wants to limit "
              "the deformation or rotation of 3-D volume to the  first two "
              "dimensions, this is possible by specifying a weight vector of "
              "'1x1x0' for a deformation field or '1x1x0x1x1x0' for a rigid "
              "transformation.  Low-dimensional restriction only works if "
              "there are no preceding transformations."))
    # Convergence flags
    number_of_iterations = traits.List(traits.List(traits.Int()))
    smoothing_sigmas = traits.List(traits.List(traits.Float()), mandatory=True)
    sigma_units = traits.List(
        traits.Enum('mm', 'vox'),
        requires=['smoothing_sigmas'],
        desc="units for smoothing sigmas")
    shrink_factors = traits.List(traits.List(traits.Int()), mandatory=True)
    convergence_threshold = traits.List(
        trait=traits.Float(),
        value=[1e-6],
        minlen=1,
        requires=['number_of_iterations'],
        usedefault=True)
    convergence_window_size = traits.List(
        trait=traits.Int(),
        value=[10],
        minlen=1,
        requires=['convergence_threshold'],
        usedefault=True)
    # Output flags
    output_transform_prefix = Str(
        "transform", usedefault=True, argstr="%s", desc="")
    output_warped_image = traits.Either(
        traits.Bool, File(), hash_files=False, desc="")
    output_inverse_warped_image = traits.Either(
        traits.Bool,
        File(),
        hash_files=False,
        requires=['output_warped_image'],
        desc="")
    winsorize_upper_quantile = traits.Range(
        low=0.0,
        high=1.0,
        value=1.0,
        argstr='%s',
        usedefault=True,
        desc="The Upper quantile to clip image ranges")
    winsorize_lower_quantile = traits.Range(
        low=0.0,
        high=1.0,
        value=0.0,
        argstr='%s',
        usedefault=True,
        desc="The Lower quantile to clip image ranges")

    verbose = traits.Bool(argstr='-v', default_value=False, usedefault=True)


class RegistrationOutputSpec(TraitedSpec):
    forward_transforms = traits.List(
        File(exists=True),
        desc='List of output transforms for forward registration')
    reverse_transforms = traits.List(
        File(exists=True),
        desc='List of output transforms for reverse registration')
    forward_invert_flags = traits.List(
        traits.Bool(),
        desc='List of flags corresponding to the forward transforms')
    reverse_invert_flags = traits.List(
        traits.Bool(),
        desc='List of flags corresponding to the reverse transforms')
    composite_transform = File(exists=True, desc='Composite transform file')
    inverse_composite_transform = File(desc='Inverse composite transform file')
    warped_image = File(desc="Outputs warped image")
    inverse_warped_image = File(desc="Outputs the inverse of the warped image")
    save_state = File(desc="The saved registration state to be restored")
    metric_value = traits.Float(desc='the final value of metric')
    elapsed_time = traits.Float(
        desc='the total elapsed time as reported by ANTs')


class Registration(ANTSCommand):
    """
    `antsRegistration <http://stnava.github.io/ANTs/>`_ registers a ``moving_image`` to a ``fixed_image``,
    using a predefined (sequence of) cost function(s) and transformation operations.
    The cost function is defined using one or more 'metrics', specifically
    local cross-correlation (``CC``), Mean Squares (``MeanSquares``), Demons (``Demons``),
    global correlation (``GC``), or Mutual Information (``Mattes`` or ``MI``).

    ANTS can use both linear (``Translation``, ``Rigid``, ``Affine``, ``CompositeAffine``,
    or ``Translation``) and non-linear transformations (``BSpline``, ``GaussianDisplacementField``,
    ``TimeVaryingVelocityField``, ``TimeVaryingBSplineVelocityField``, ``SyN``, ``BSplineSyN``,
    ``Exponential``, or ``BSplineExponential``). Usually, registration is done in multiple
    *stages*. For example first an Affine, then a Rigid, and ultimately a non-linear
    (Syn)-transformation.

    antsRegistration can be initialized using one ore more transforms from moving_image
    to fixed_image with the ``initial_moving_transform``-input. For example, when you
    already have a warpfield that corrects for geometrical distortions in an EPI (functional) image,
    that you want to apply before an Affine registration to a structural image.
    You could put this transform into 'intial_moving_transform'.

    The Registration-interface can output the resulting transform(s) that map moving_image to
    fixed_image in a single file as a ``composite_transform`` (if ``write_composite_transform``
    is set to ``True``), or a list of transforms as ``forwards_transforms``. It can also output
    inverse transforms (from ``fixed_image`` to ``moving_image``) in a similar fashion using
    ``inverse_composite_transform``. Note that the order of ``forward_transforms`` is in 'natural'
    order: the first element should be applied first, the last element should be applied last.

    Note, however, that ANTS tools always apply lists of transformations in reverse order (the last
    transformation in the list is applied first). Therefore, if the output forward_transforms
    is a list, one can not directly feed it into, for example, ``ants.ApplyTransforms``. To
    make ``ants.ApplyTransforms`` apply the transformations in the same order as ``ants.Registration``,
    you have to provide the list of transformations in reverse order from ``forward_transforms``.
    ``reverse_forward_transforms`` outputs ``forward_transforms`` in reverse order and can be used for
    this purpose. Note also that, because ``composite_transform`` is always a single file, this
    output is preferred for  most use-cases.

    More information can be found in the `ANTS
    manual <https://sourceforge.net/projects/advants/files/Documentation/ants.pdf/download>`_.

    See below for some useful examples.

    Examples
    --------

    Set up a Registation node with some default settings. This Node registers
    'fixed1.nii' to 'moving1.nii' by first fitting a linear 'Affine' transformation, and
    then a non-linear 'SyN' transformation, both using the Mutual Information-cost
    metric.

    The registration is initailized by first applying the (linear) transform
    trans.mat.

    >>> import copy, pprint
    >>> from nipype.interfaces.ants import Registration
    >>> reg = Registration()
    >>> reg.inputs.fixed_image = 'fixed1.nii'
    >>> reg.inputs.moving_image = 'moving1.nii'
    >>> reg.inputs.output_transform_prefix = "output_"
    >>> reg.inputs.initial_moving_transform = 'trans.mat'
    >>> reg.inputs.transforms = ['Affine', 'SyN']
    >>> reg.inputs.transform_parameters = [(2.0,), (0.25, 3.0, 0.0)]
    >>> reg.inputs.number_of_iterations = [[1500, 200], [100, 50, 30]]
    >>> reg.inputs.dimension = 3
    >>> reg.inputs.write_composite_transform = True
    >>> reg.inputs.collapse_output_transforms = False
    >>> reg.inputs.initialize_transforms_per_stage = False
    >>> reg.inputs.metric = ['Mattes']*2
    >>> reg.inputs.metric_weight = [1]*2 # Default (value ignored currently by ANTs)
    >>> reg.inputs.radius_or_number_of_bins = [32]*2
    >>> reg.inputs.sampling_strategy = ['Random', None]
    >>> reg.inputs.sampling_percentage = [0.05, None]
    >>> reg.inputs.convergence_threshold = [1.e-8, 1.e-9]
    >>> reg.inputs.convergence_window_size = [20]*2
    >>> reg.inputs.smoothing_sigmas = [[1,0], [2,1,0]]
    >>> reg.inputs.sigma_units = ['vox'] * 2
    >>> reg.inputs.shrink_factors = [[2,1], [3,2,1]]
    >>> reg.inputs.use_estimate_learning_rate_once = [True, True]
    >>> reg.inputs.use_histogram_matching = [True, True] # This is the default
    >>> reg.inputs.output_warped_image = 'output_warped_image.nii.gz'
    >>> reg.cmdline
    'antsRegistration --collapse-output-transforms 0 --dimensionality 3 --initial-moving-transform [ trans.mat, 0 ] \
--initialize-transforms-per-stage 0 --interpolation Linear --output [ output_, output_warped_image.nii.gz ] \
--transform Affine[ 2.0 ] --metric Mattes[ fixed1.nii, moving1.nii, 1, 32, Random, 0.05 ] \
--convergence [ 1500x200, 1e-08, 20 ] --smoothing-sigmas 1.0x0.0vox --shrink-factors 2x1 \
--use-estimate-learning-rate-once 1 --use-histogram-matching 1 --transform SyN[ 0.25, 3.0, 0.0 ] \
--metric Mattes[ fixed1.nii, moving1.nii, 1, 32 ] --convergence [ 100x50x30, 1e-09, 20 ] \
--smoothing-sigmas 2.0x1.0x0.0vox --shrink-factors 3x2x1 --use-estimate-learning-rate-once 1 \
--use-histogram-matching 1 --winsorize-image-intensities [ 0.0, 1.0 ]  --write-composite-transform 1'
    >>> reg.run()  # doctest: +SKIP

    Same as reg1, but first invert the initial transform ('trans.mat') before applying it.

    >>> reg.inputs.invert_initial_moving_transform = True
    >>> reg1 = copy.deepcopy(reg)
    >>> reg1.inputs.winsorize_lower_quantile = 0.025
    >>> reg1.cmdline
    'antsRegistration --collapse-output-transforms 0 --dimensionality 3 --initial-moving-transform [ trans.mat, 1 ] \
--initialize-transforms-per-stage 0 --interpolation Linear --output [ output_, output_warped_image.nii.gz ] \
--transform Affine[ 2.0 ] --metric Mattes[ fixed1.nii, moving1.nii, 1, 32, Random, 0.05 ] \
--convergence [ 1500x200, 1e-08, 20 ] --smoothing-sigmas 1.0x0.0vox --shrink-factors 2x1 \
--use-estimate-learning-rate-once 1 --use-histogram-matching 1 --transform SyN[ 0.25, 3.0, 0.0 ] \
--metric Mattes[ fixed1.nii, moving1.nii, 1, 32 ] --convergence [ 100x50x30, 1e-09, 20 ] \
--smoothing-sigmas 2.0x1.0x0.0vox --shrink-factors 3x2x1 --use-estimate-learning-rate-once 1 \
--use-histogram-matching 1 --winsorize-image-intensities [ 0.025, 1.0 ]  --write-composite-transform 1'
    >>> reg1.run()  # doctest: +SKIP

    Clip extremely high intensity data points using winsorize_upper_quantile. All data points
    higher than the 0.975 quantile are set to the value of the 0.975 quantile.

    >>> reg2 = copy.deepcopy(reg)
    >>> reg2.inputs.winsorize_upper_quantile = 0.975
    >>> reg2.cmdline
    'antsRegistration --collapse-output-transforms 0 --dimensionality 3 --initial-moving-transform [ trans.mat, 1 ] \
--initialize-transforms-per-stage 0 --interpolation Linear --output [ output_, output_warped_image.nii.gz ] \
--transform Affine[ 2.0 ] --metric Mattes[ fixed1.nii, moving1.nii, 1, 32, Random, 0.05 ] \
--convergence [ 1500x200, 1e-08, 20 ] --smoothing-sigmas 1.0x0.0vox --shrink-factors 2x1 \
--use-estimate-learning-rate-once 1 --use-histogram-matching 1 --transform SyN[ 0.25, 3.0, 0.0 ] \
--metric Mattes[ fixed1.nii, moving1.nii, 1, 32 ] --convergence [ 100x50x30, 1e-09, 20 ] \
--smoothing-sigmas 2.0x1.0x0.0vox --shrink-factors 3x2x1 --use-estimate-learning-rate-once 1 \
--use-histogram-matching 1 --winsorize-image-intensities [ 0.0, 0.975 ]  --write-composite-transform 1'

    Clip extremely low intensity data points using winsorize_lower_quantile. All data points
    lower than the 0.025 quantile are set to the original value at the 0.025 quantile.


    >>> reg3 = copy.deepcopy(reg)
    >>> reg3.inputs.winsorize_lower_quantile = 0.025
    >>> reg3.inputs.winsorize_upper_quantile = 0.975
    >>> reg3.cmdline
    'antsRegistration --collapse-output-transforms 0 --dimensionality 3 --initial-moving-transform [ trans.mat, 1 ] \
--initialize-transforms-per-stage 0 --interpolation Linear --output [ output_, output_warped_image.nii.gz ] \
--transform Affine[ 2.0 ] --metric Mattes[ fixed1.nii, moving1.nii, 1, 32, Random, 0.05 ] \
--convergence [ 1500x200, 1e-08, 20 ] --smoothing-sigmas 1.0x0.0vox --shrink-factors 2x1 \
--use-estimate-learning-rate-once 1 --use-histogram-matching 1 --transform SyN[ 0.25, 3.0, 0.0 ] \
--metric Mattes[ fixed1.nii, moving1.nii, 1, 32 ] --convergence [ 100x50x30, 1e-09, 20 ] \
--smoothing-sigmas 2.0x1.0x0.0vox --shrink-factors 3x2x1 --use-estimate-learning-rate-once 1 \
--use-histogram-matching 1 --winsorize-image-intensities [ 0.025, 0.975 ]  --write-composite-transform 1'

    Use float instead of double for computations (saves memory usage)

    >>> reg3a = copy.deepcopy(reg)
    >>> reg3a.inputs.float = True
    >>> reg3a.cmdline
    'antsRegistration --collapse-output-transforms 0 --dimensionality 3 --float 1 \
--initial-moving-transform [ trans.mat, 1 ] --initialize-transforms-per-stage 0 --interpolation Linear \
--output [ output_, output_warped_image.nii.gz ] --transform Affine[ 2.0 ] \
--metric Mattes[ fixed1.nii, moving1.nii, 1, 32, Random, 0.05 ] --convergence [ 1500x200, 1e-08, 20 ] \
--smoothing-sigmas 1.0x0.0vox --shrink-factors 2x1 --use-estimate-learning-rate-once 1 --use-histogram-matching 1 \
--transform SyN[ 0.25, 3.0, 0.0 ] --metric Mattes[ fixed1.nii, moving1.nii, 1, 32 ] \
--convergence [ 100x50x30, 1e-09, 20 ] --smoothing-sigmas 2.0x1.0x0.0vox --shrink-factors 3x2x1 \
--use-estimate-learning-rate-once 1 --use-histogram-matching 1 --winsorize-image-intensities [ 0.0, 1.0 ]  \
--write-composite-transform 1'

    Force to use double instead of float for computations (more precision and memory usage).

    >>> reg3b = copy.deepcopy(reg)
    >>> reg3b.inputs.float = False
    >>> reg3b.cmdline
    'antsRegistration --collapse-output-transforms 0 --dimensionality 3 --float 0 \
--initial-moving-transform [ trans.mat, 1 ] --initialize-transforms-per-stage 0 --interpolation Linear \
--output [ output_, output_warped_image.nii.gz ] --transform Affine[ 2.0 ] \
--metric Mattes[ fixed1.nii, moving1.nii, 1, 32, Random, 0.05 ] --convergence [ 1500x200, 1e-08, 20 ] \
--smoothing-sigmas 1.0x0.0vox --shrink-factors 2x1 --use-estimate-learning-rate-once 1 --use-histogram-matching 1 \
--transform SyN[ 0.25, 3.0, 0.0 ] --metric Mattes[ fixed1.nii, moving1.nii, 1, 32 ] \
--convergence [ 100x50x30, 1e-09, 20 ] --smoothing-sigmas 2.0x1.0x0.0vox --shrink-factors 3x2x1 \
--use-estimate-learning-rate-once 1 --use-histogram-matching 1 --winsorize-image-intensities [ 0.0, 1.0 ]  \
--write-composite-transform 1'

    'collapse_output_transforms' can be used to put all transformation in a single 'composite_transform'-
    file. Note that forward_transforms will now be an empty list.

    >>> # Test collapse transforms flag
    >>> reg4 = copy.deepcopy(reg)
    >>> reg4.inputs.save_state = 'trans.mat'
    >>> reg4.inputs.restore_state = 'trans.mat'
    >>> reg4.inputs.initialize_transforms_per_stage = True
    >>> reg4.inputs.collapse_output_transforms = True
    >>> outputs = reg4._list_outputs()
    >>> pprint.pprint(outputs)  # doctest: +ELLIPSIS,
    {'composite_transform': '.../nipype/testing/data/output_Composite.h5',
     'elapsed_time': <undefined>,
     'forward_invert_flags': [],
     'forward_transforms': [],
     'inverse_composite_transform': '.../nipype/testing/data/output_InverseComposite.h5',
     'inverse_warped_image': <undefined>,
     'metric_value': <undefined>,
     'reverse_invert_flags': [],
     'reverse_transforms': [],
     'save_state': '.../nipype/testing/data/trans.mat',
     'warped_image': '.../nipype/testing/data/output_warped_image.nii.gz'}
    >>> reg4.cmdline
    'antsRegistration --collapse-output-transforms 1 --dimensionality 3 --initial-moving-transform [ trans.mat, 1 ] \
--initialize-transforms-per-stage 1 --interpolation Linear --output [ output_, output_warped_image.nii.gz ] \
--restore-state trans.mat --save-state trans.mat --transform Affine[ 2.0 ] \
--metric Mattes[ fixed1.nii, moving1.nii, 1, 32, Random, 0.05 ] --convergence [ 1500x200, 1e-08, 20 ] \
--smoothing-sigmas 1.0x0.0vox --shrink-factors 2x1 --use-estimate-learning-rate-once 1 --use-histogram-matching 1 \
--transform SyN[ 0.25, 3.0, 0.0 ] --metric Mattes[ fixed1.nii, moving1.nii, 1, 32 ] \
--convergence [ 100x50x30, 1e-09, 20 ] --smoothing-sigmas 2.0x1.0x0.0vox --shrink-factors 3x2x1 \
--use-estimate-learning-rate-once 1 --use-histogram-matching 1 --winsorize-image-intensities [ 0.0, 1.0 ]  \
--write-composite-transform 1'


    >>> # Test collapse transforms flag
    >>> reg4b = copy.deepcopy(reg4)
    >>> reg4b.inputs.write_composite_transform = False
    >>> outputs = reg4b._list_outputs()
    >>> pprint.pprint(outputs)  # doctest: +ELLIPSIS,
    {'composite_transform': <undefined>,
     'elapsed_time': <undefined>,
     'forward_invert_flags': [False, False],
     'forward_transforms': ['.../nipype/testing/data/output_0GenericAffine.mat',
     '.../nipype/testing/data/output_1Warp.nii.gz'],
     'inverse_composite_transform': <undefined>,
     'inverse_warped_image': <undefined>,
     'metric_value': <undefined>,
     'reverse_invert_flags': [True, False],
     'reverse_transforms': ['.../nipype/testing/data/output_0GenericAffine.mat', \
    '.../nipype/testing/data/output_1InverseWarp.nii.gz'],
     'save_state': '.../nipype/testing/data/trans.mat',
     'warped_image': '.../nipype/testing/data/output_warped_image.nii.gz'}
    >>> reg4b.aggregate_outputs()  # doctest: +SKIP
    >>> reg4b.cmdline
    'antsRegistration --collapse-output-transforms 1 --dimensionality 3 --initial-moving-transform [ trans.mat, 1 ] \
--initialize-transforms-per-stage 1 --interpolation Linear --output [ output_, output_warped_image.nii.gz ] \
--restore-state trans.mat --save-state trans.mat --transform Affine[ 2.0 ] \
--metric Mattes[ fixed1.nii, moving1.nii, 1, 32, Random, 0.05 ] --convergence [ 1500x200, 1e-08, 20 ] \
--smoothing-sigmas 1.0x0.0vox --shrink-factors 2x1 --use-estimate-learning-rate-once 1 --use-histogram-matching 1 \
--transform SyN[ 0.25, 3.0, 0.0 ] --metric Mattes[ fixed1.nii, moving1.nii, 1, 32 ] \
--convergence [ 100x50x30, 1e-09, 20 ] --smoothing-sigmas 2.0x1.0x0.0vox --shrink-factors 3x2x1 \
--use-estimate-learning-rate-once 1 --use-histogram-matching 1 --winsorize-image-intensities [ 0.0, 1.0 ]  \
--write-composite-transform 0'

    One can use multiple similarity metrics in a single registration stage.The Node below first
    performs a linear registation using only the Mutual Information ('Mattes')-metric.
    In a second stage, it performs a non-linear registration ('Syn') using both a
    Mutual Information and a local cross-correlation ('CC')-metric. Both metrics are weighted
    equally ('metric_weight' is .5 for both). The Mutual Information- metric uses 32 bins.
    The local cross-correlations (correlations between every voxel's neighborhoods) is computed
    with a radius of 4.

    >>> # Test multiple metrics per stage
    >>> reg5 = copy.deepcopy(reg)
    >>> reg5.inputs.fixed_image = 'fixed1.nii'
    >>> reg5.inputs.moving_image = 'moving1.nii'
    >>> reg5.inputs.metric = ['Mattes', ['Mattes', 'CC']]
    >>> reg5.inputs.metric_weight = [1, [.5,.5]]
    >>> reg5.inputs.radius_or_number_of_bins = [32, [32, 4] ]
    >>> reg5.inputs.sampling_strategy = ['Random', None] # use default strategy in second stage
    >>> reg5.inputs.sampling_percentage = [0.05, [0.05, 0.10]]
    >>> reg5.cmdline
    'antsRegistration --collapse-output-transforms 0 --dimensionality 3 --initial-moving-transform [ trans.mat, 1 ] \
--initialize-transforms-per-stage 0 --interpolation Linear --output [ output_, output_warped_image.nii.gz ] \
--transform Affine[ 2.0 ] --metric Mattes[ fixed1.nii, moving1.nii, 1, 32, Random, 0.05 ] \
--convergence [ 1500x200, 1e-08, 20 ] --smoothing-sigmas 1.0x0.0vox --shrink-factors 2x1 \
--use-estimate-learning-rate-once 1 --use-histogram-matching 1 --transform SyN[ 0.25, 3.0, 0.0 ] \
--metric Mattes[ fixed1.nii, moving1.nii, 0.5, 32, None, 0.05 ] \
--metric CC[ fixed1.nii, moving1.nii, 0.5, 4, None, 0.1 ] --convergence [ 100x50x30, 1e-09, 20 ] \
--smoothing-sigmas 2.0x1.0x0.0vox --shrink-factors 3x2x1 --use-estimate-learning-rate-once 1 \
--use-histogram-matching 1 --winsorize-image-intensities [ 0.0, 1.0 ]  --write-composite-transform 1'

    ANTS Registration can also use multiple modalities to perform the registration. Here it is assumed
    that fixed1.nii and fixed2.nii are in the same space, and so are moving1.nii and
    moving2.nii. First, a linear registration is performed matching fixed1.nii to moving1.nii,
    then a non-linear registration is performed to match fixed2.nii to moving2.nii, starting from
    the transformation of the first step.

    >>> # Test multiple inputS
    >>> reg6 = copy.deepcopy(reg5)
    >>> reg6.inputs.fixed_image = ['fixed1.nii', 'fixed2.nii']
    >>> reg6.inputs.moving_image = ['moving1.nii', 'moving2.nii']
    >>> reg6.cmdline
    'antsRegistration --collapse-output-transforms 0 --dimensionality 3 --initial-moving-transform [ trans.mat, 1 ] \
--initialize-transforms-per-stage 0 --interpolation Linear --output [ output_, output_warped_image.nii.gz ] \
--transform Affine[ 2.0 ] --metric Mattes[ fixed1.nii, moving1.nii, 1, 32, Random, 0.05 ] \
--convergence [ 1500x200, 1e-08, 20 ] --smoothing-sigmas 1.0x0.0vox --shrink-factors 2x1 \
--use-estimate-learning-rate-once 1 --use-histogram-matching 1 --transform SyN[ 0.25, 3.0, 0.0 ] \
--metric Mattes[ fixed1.nii, moving1.nii, 0.5, 32, None, 0.05 ] \
--metric CC[ fixed2.nii, moving2.nii, 0.5, 4, None, 0.1 ] --convergence [ 100x50x30, 1e-09, 20 ] \
--smoothing-sigmas 2.0x1.0x0.0vox --shrink-factors 3x2x1 --use-estimate-learning-rate-once 1 \
--use-histogram-matching 1 --winsorize-image-intensities [ 0.0, 1.0 ]  --write-composite-transform 1'

    Different methods can be used for the interpolation when applying transformations.

    >>> # Test Interpolation Parameters (BSpline)
    >>> reg7a = copy.deepcopy(reg)
    >>> reg7a.inputs.interpolation = 'BSpline'
    >>> reg7a.inputs.interpolation_parameters = (3,)
    >>> reg7a.cmdline
    'antsRegistration --collapse-output-transforms 0 --dimensionality 3 --initial-moving-transform [ trans.mat, 1 ] \
--initialize-transforms-per-stage 0 --interpolation BSpline[ 3 ] --output [ output_, output_warped_image.nii.gz ] \
--transform Affine[ 2.0 ] --metric Mattes[ fixed1.nii, moving1.nii, 1, 32, Random, 0.05 ] \
--convergence [ 1500x200, 1e-08, 20 ] --smoothing-sigmas 1.0x0.0vox --shrink-factors 2x1 \
--use-estimate-learning-rate-once 1 --use-histogram-matching 1 --transform SyN[ 0.25, 3.0, 0.0 ] \
--metric Mattes[ fixed1.nii, moving1.nii, 1, 32 ] --convergence [ 100x50x30, 1e-09, 20 ] \
--smoothing-sigmas 2.0x1.0x0.0vox --shrink-factors 3x2x1 --use-estimate-learning-rate-once 1 \
--use-histogram-matching 1 --winsorize-image-intensities [ 0.0, 1.0 ]  --write-composite-transform 1'

    >>> # Test Interpolation Parameters (MultiLabel/Gaussian)
    >>> reg7b = copy.deepcopy(reg)
    >>> reg7b.inputs.interpolation = 'Gaussian'
    >>> reg7b.inputs.interpolation_parameters = (1.0, 1.0)
    >>> reg7b.cmdline
    'antsRegistration --collapse-output-transforms 0 --dimensionality 3 --initial-moving-transform [ trans.mat, 1 ] \
--initialize-transforms-per-stage 0 --interpolation Gaussian[ 1.0, 1.0 ] \
--output [ output_, output_warped_image.nii.gz ] --transform Affine[ 2.0 ] \
--metric Mattes[ fixed1.nii, moving1.nii, 1, 32, Random, 0.05 ] --convergence [ 1500x200, 1e-08, 20 ] \
--smoothing-sigmas 1.0x0.0vox --shrink-factors 2x1 --use-estimate-learning-rate-once 1 --use-histogram-matching 1 \
--transform SyN[ 0.25, 3.0, 0.0 ] --metric Mattes[ fixed1.nii, moving1.nii, 1, 32 ] \
--convergence [ 100x50x30, 1e-09, 20 ] --smoothing-sigmas 2.0x1.0x0.0vox --shrink-factors 3x2x1 \
--use-estimate-learning-rate-once 1 --use-histogram-matching 1 --winsorize-image-intensities [ 0.0, 1.0 ]  \
--write-composite-transform 1'

    BSplineSyN non-linear registration with custom parameters.

    >>> # Test Extended Transform Parameters
    >>> reg8 = copy.deepcopy(reg)
    >>> reg8.inputs.transforms = ['Affine', 'BSplineSyN']
    >>> reg8.inputs.transform_parameters = [(2.0,), (0.25, 26, 0, 3)]
    >>> reg8.cmdline
    'antsRegistration --collapse-output-transforms 0 --dimensionality 3 --initial-moving-transform [ trans.mat, 1 ] \
--initialize-transforms-per-stage 0 --interpolation Linear --output [ output_, output_warped_image.nii.gz ] \
--transform Affine[ 2.0 ] --metric Mattes[ fixed1.nii, moving1.nii, 1, 32, Random, 0.05 ] \
--convergence [ 1500x200, 1e-08, 20 ] --smoothing-sigmas 1.0x0.0vox --shrink-factors 2x1 \
--use-estimate-learning-rate-once 1 --use-histogram-matching 1 --transform BSplineSyN[ 0.25, 26, 0, 3 ] \
--metric Mattes[ fixed1.nii, moving1.nii, 1, 32 ] --convergence [ 100x50x30, 1e-09, 20 ] \
--smoothing-sigmas 2.0x1.0x0.0vox --shrink-factors 3x2x1 --use-estimate-learning-rate-once 1 \
--use-histogram-matching 1 --winsorize-image-intensities [ 0.0, 1.0 ]  --write-composite-transform 1'

    Mask the fixed image in the second stage of the registration (but not the first).

    >>> # Test masking
    >>> reg9 = copy.deepcopy(reg)
    >>> reg9.inputs.fixed_image_masks = ['NULL', 'fixed1.nii']
    >>> reg9.cmdline
    'antsRegistration --collapse-output-transforms 0 --dimensionality 3 --initial-moving-transform [ trans.mat, 1 ] \
--initialize-transforms-per-stage 0 --interpolation Linear --output [ output_, output_warped_image.nii.gz ] \
--transform Affine[ 2.0 ] --metric Mattes[ fixed1.nii, moving1.nii, 1, 32, Random, 0.05 ] \
--convergence [ 1500x200, 1e-08, 20 ] --smoothing-sigmas 1.0x0.0vox --shrink-factors 2x1 \
--use-estimate-learning-rate-once 1 --use-histogram-matching 1 --masks [ NULL, NULL ] \
--transform SyN[ 0.25, 3.0, 0.0 ] --metric Mattes[ fixed1.nii, moving1.nii, 1, 32 ] \
--convergence [ 100x50x30, 1e-09, 20 ] --smoothing-sigmas 2.0x1.0x0.0vox --shrink-factors 3x2x1 \
--use-estimate-learning-rate-once 1 --use-histogram-matching 1 --masks [ fixed1.nii, NULL ] \
--winsorize-image-intensities [ 0.0, 1.0 ]  --write-composite-transform 1'

    Here we use both a warpfield and a linear transformation, before registration commences.  Note that
    the first transformation that needs to be applied ('ants_Warp.nii.gz') is last in the list of
    'initial_moving_transform'.

    >>> # Test initialization with multiple transforms matrices (e.g., unwarp and affine transform)
    >>> reg10 = copy.deepcopy(reg)
    >>> reg10.inputs.initial_moving_transform = ['func_to_struct.mat', 'ants_Warp.nii.gz']
    >>> reg10.inputs.invert_initial_moving_transform = [False, False]
    >>> reg10.cmdline
    'antsRegistration --collapse-output-transforms 0 --dimensionality 3 --initial-moving-transform \
[ func_to_struct.mat, 0 ] [ ants_Warp.nii.gz, 0 ] --initialize-transforms-per-stage 0 --interpolation Linear \
--output [ output_, output_warped_image.nii.gz ] --transform Affine[ 2.0 ] \
--metric Mattes[ fixed1.nii, moving1.nii, 1, 32, Random, 0.05 ] --convergence [ 1500x200, 1e-08, 20 ] \
--smoothing-sigmas 1.0x0.0vox --shrink-factors 2x1 --use-estimate-learning-rate-once 1 --use-histogram-matching 1 \
--transform SyN[ 0.25, 3.0, 0.0 ] --metric Mattes[ fixed1.nii, moving1.nii, 1, 32 ] \
--convergence [ 100x50x30, 1e-09, 20 ] --smoothing-sigmas 2.0x1.0x0.0vox --shrink-factors 3x2x1 \
--use-estimate-learning-rate-once 1 --use-histogram-matching 1 --winsorize-image-intensities [ 0.0, 1.0 ]  \
--write-composite-transform 1'
    """
    DEF_SAMPLING_STRATEGY = 'None'
    """The default sampling strategy argument."""

    _cmd = 'antsRegistration'
    input_spec = RegistrationInputSpec
    output_spec = RegistrationOutputSpec
    _quantilesDone = False
    _linear_transform_names = [
        'Rigid', 'Affine', 'Translation', 'CompositeAffine', 'Similarity'
    ]

    def __init__(self, **inputs):
        super(Registration, self).__init__(**inputs)
        self._elapsed_time = None
        self._metric_value = None

    def _run_interface(self, runtime, correct_return_codes=(0, )):
        runtime = super(Registration, self)._run_interface(runtime)

        # Parse some profiling info
        output = runtime.stdout or runtime.merged
        if output:
            lines = output.split('\n')
            for l in lines[::-1]:
                # This should be the last line
                if l.strip().startswith('Total elapsed time:'):
                    self._elapsed_time = float(l.strip().replace(
                        'Total elapsed time: ', ''))
                elif 'DIAGNOSTIC' in l:
                    self._metric_value = float(l.split(',')[2])
                    break

        return runtime

    def _format_metric(self, index):
        """
        Format the antsRegistration -m metric argument(s).

        Parameters
        ----------
        index: the stage index
        """
        # The metric name input for the current stage.
        name_input = self.inputs.metric[index]
        # The stage-specific input dictionary.
        stage_inputs = dict(
            fixed_image=self.inputs.fixed_image[0],
            moving_image=self.inputs.moving_image[0],
            metric=name_input,
            weight=self.inputs.metric_weight[index],
            radius_or_bins=self.inputs.radius_or_number_of_bins[index],
            optional=self.inputs.radius_or_number_of_bins[index])
        # The optional sampling strategy and percentage.
        if isdefined(self.inputs.sampling_strategy
                     ) and self.inputs.sampling_strategy:
            sampling_strategy = self.inputs.sampling_strategy[index]
            if sampling_strategy:
                stage_inputs['sampling_strategy'] = sampling_strategy
        if isdefined(self.inputs.sampling_percentage
                     ) and self.inputs.sampling_percentage:
            sampling_percentage = self.inputs.sampling_percentage[index]
            if sampling_percentage:
                stage_inputs['sampling_percentage'] = sampling_percentage

        # Make a list of metric specifications, one per -m command line
        # argument for the current stage.
        # If there are multiple inputs for this stage, then convert the
        # dictionary of list inputs into a list of metric specifications.
        # Otherwise, make a singleton list of the metric specification
        # from the non-list inputs.
        if isinstance(name_input, list):
            items = list(stage_inputs.items())
            indexes = list(range(0, len(name_input)))
            specs = list()
            for i in indexes:
                temp = dict([(k, v[i]) for k, v in items])
                if len(self.inputs.fixed_image) == 1:
                    temp["fixed_image"] = self.inputs.fixed_image[0]
                else:
                    temp["fixed_image"] = self.inputs.fixed_image[i]

                if len(self.inputs.moving_image) == 1:
                    temp["moving_image"] = self.inputs.moving_image[0]
                else:
                    temp["moving_image"] = self.inputs.moving_image[i]

                specs.append(temp)
        else:
            specs = [stage_inputs]

        # Format the --metric command line metric arguments, one per
        # specification.
        return [self._format_metric_argument(**spec) for spec in specs]

    @staticmethod
    def _format_metric_argument(**kwargs):
        retval = '%s[ %s, %s, %g, %d' % (kwargs['metric'],
                                         kwargs['fixed_image'],
                                         kwargs['moving_image'],
                                         kwargs['weight'],
                                         kwargs['radius_or_bins'])

        # The optional sampling strategy.
        if 'sampling_strategy' in kwargs:
            sampling_strategy = kwargs['sampling_strategy']
        elif 'sampling_percentage' in kwargs:
            # The sampling percentage is specified but not the
            # sampling strategy. Use the default strategy.
            sampling_strategy = Registration.DEF_SAMPLING_STRATEGY
        else:
            sampling_strategy = None
        # Format the optional sampling arguments.
        if sampling_strategy:
            retval += ', %s' % sampling_strategy
            if 'sampling_percentage' in kwargs:
                retval += ', %g' % kwargs['sampling_percentage']

        retval += ' ]'

        return retval

    def _format_transform(self, index):
        retval = []
        retval.append('%s[ ' % self.inputs.transforms[index])
        parameters = ', '.join([
            str(element) for element in self.inputs.transform_parameters[index]
        ])
        retval.append('%s' % parameters)
        retval.append(' ]')
        return "".join(retval)

    def _format_registration(self):
        retval = []
        for ii in range(len(self.inputs.transforms)):
            retval.append('--transform %s' % (self._format_transform(ii)))
            for metric in self._format_metric(ii):
                retval.append('--metric %s' % metric)
            retval.append('--convergence %s' % self._format_convergence(ii))
            if isdefined(self.inputs.sigma_units):
                retval.append(
                    '--smoothing-sigmas %s%s' %
                    (self._format_xarray(self.inputs.smoothing_sigmas[ii]),
                     self.inputs.sigma_units[ii]))
            else:
                retval.append('--smoothing-sigmas %s' % self._format_xarray(
                    self.inputs.smoothing_sigmas[ii]))
            retval.append('--shrink-factors %s' % self._format_xarray(
                self.inputs.shrink_factors[ii]))
            if isdefined(self.inputs.use_estimate_learning_rate_once):
                retval.append('--use-estimate-learning-rate-once %d' %
                              self.inputs.use_estimate_learning_rate_once[ii])
            if isdefined(self.inputs.use_histogram_matching):
                # use_histogram_matching is either a common flag for all transforms
                # or a list of transform-specific flags
                if isinstance(self.inputs.use_histogram_matching, bool):
                    histval = self.inputs.use_histogram_matching
                else:
                    histval = self.inputs.use_histogram_matching[ii]
                retval.append('--use-histogram-matching %d' % histval)
            if isdefined(self.inputs.restrict_deformation):
                retval.append(
                    '--restrict-deformation %s' % self._format_xarray(
                        self.inputs.restrict_deformation[ii]))
            if any((isdefined(self.inputs.fixed_image_masks),
                    isdefined(self.inputs.moving_image_masks))):
                if isdefined(self.inputs.fixed_image_masks):
                    fixed_masks = filename_to_list(
                        self.inputs.fixed_image_masks)
                    fixed_mask = fixed_masks[ii if len(fixed_masks) > 1 else 0]
                else:
                    fixed_mask = 'NULL'

                if isdefined(self.inputs.moving_image_masks):
                    moving_masks = filename_to_list(
                        self.inputs.moving_image_masks)
                    moving_mask = moving_masks[ii
                                               if len(moving_masks) > 1 else 0]
                else:
                    moving_mask = 'NULL'
                retval.append('--masks [ %s, %s ]' % (fixed_mask, moving_mask))
        return " ".join(retval)

    def _get_outputfilenames(self, inverse=False):
        output_filename = None
        if not inverse:
            if isdefined(self.inputs.output_warped_image) and \
                    self.inputs.output_warped_image:
                output_filename = self.inputs.output_warped_image
                if isinstance(output_filename, bool):
                    output_filename = '%s_Warped.nii.gz' % self.inputs.output_transform_prefix
            return output_filename
        inv_output_filename = None
        if isdefined(self.inputs.output_inverse_warped_image) and \
                self.inputs.output_inverse_warped_image:
            inv_output_filename = self.inputs.output_inverse_warped_image
            if isinstance(inv_output_filename, bool):
                inv_output_filename = '%s_InverseWarped.nii.gz' % self.inputs.output_transform_prefix
        return inv_output_filename

    def _format_convergence(self, ii):
        convergence_iter = self._format_xarray(
            self.inputs.number_of_iterations[ii])
        if len(self.inputs.convergence_threshold) > ii:
            convergence_value = self.inputs.convergence_threshold[ii]
        else:
            convergence_value = self.inputs.convergence_threshold[0]
        if len(self.inputs.convergence_window_size) > ii:
            convergence_ws = self.inputs.convergence_window_size[ii]
        else:
            convergence_ws = self.inputs.convergence_window_size[0]
        return '[ %s, %g, %d ]' % (convergence_iter, convergence_value,
                                   convergence_ws)

    def _format_winsorize_image_intensities(self):
        if not self.inputs.winsorize_upper_quantile > self.inputs.winsorize_lower_quantile:
            raise RuntimeError(
                "Upper bound MUST be more than lower bound: %g > %g" %
                (self.inputs.winsorize_upper_quantile,
                 self.inputs.winsorize_lower_quantile))
        self._quantilesDone = True
        return '--winsorize-image-intensities [ %s, %s ]' % (
            self.inputs.winsorize_lower_quantile,
            self.inputs.winsorize_upper_quantile)

    def _get_initial_transform_filenames(self):
        n_transforms = len(self.inputs.initial_moving_transform)

        # Assume transforms should not be inverted by default
        invert_flags = [0] * n_transforms
        if isdefined(self.inputs.invert_initial_moving_transform):
            if len(self.inputs.invert_initial_moving_transform) != n_transforms:
                raise Exception(
                    'Inputs "initial_moving_transform" and "invert_initial_moving_transform"'
                    'should have the same length.')
            invert_flags = self.inputs.invert_initial_moving_transform

        retval = [
            "[ %s, %d ]" % (xfm, int(flag)) for xfm, flag in zip(
                self.inputs.initial_moving_transform, invert_flags)
        ]
        return " ".join(['--initial-moving-transform'] + retval)

    def _format_arg(self, opt, spec, val):
        if opt == 'fixed_image_mask':
            if isdefined(self.inputs.moving_image_mask):
                return '--masks [ %s, %s ]' % (self.inputs.fixed_image_mask,
                                               self.inputs.moving_image_mask)
            else:
                return '--masks %s' % self.inputs.fixed_image_mask
        elif opt == 'transforms':
            return self._format_registration()
        elif opt == 'initial_moving_transform':
            return self._get_initial_transform_filenames()
        elif opt == 'initial_moving_transform_com':
            do_center_of_mass_init = self.inputs.initial_moving_transform_com \
                if isdefined(self.inputs.initial_moving_transform_com) else 0  # Just do the default behavior
            return '--initial-moving-transform [ %s, %s, %d ]' % (
                self.inputs.fixed_image[0], self.inputs.moving_image[0],
                do_center_of_mass_init)
        elif opt == 'interpolation':
            if self.inputs.interpolation in ['BSpline', 'MultiLabel', 'Gaussian'] and \
                    isdefined(self.inputs.interpolation_parameters):
                return '--interpolation %s[ %s ]' % (
                    self.inputs.interpolation, ', '.join([
                        str(param)
                        for param in self.inputs.interpolation_parameters
                    ]))
            else:
                return '--interpolation %s' % self.inputs.interpolation
        elif opt == 'output_transform_prefix':
            out_filename = self._get_outputfilenames(inverse=False)
            inv_out_filename = self._get_outputfilenames(inverse=True)
            if out_filename and inv_out_filename:
                return '--output [ %s, %s, %s ]' % (
                    self.inputs.output_transform_prefix, out_filename,
                    inv_out_filename)
            elif out_filename:
                return '--output [ %s, %s ]' % (
                    self.inputs.output_transform_prefix, out_filename)
            else:
                return '--output %s' % self.inputs.output_transform_prefix
        elif opt == 'winsorize_upper_quantile' or opt == 'winsorize_lower_quantile':
            if not self._quantilesDone:
                return self._format_winsorize_image_intensities()
            else:
                self._quantilesDone = False
                return ''  # Must return something for argstr!
        # This feature was removed from recent versions of antsRegistration due to corrupt outputs.
        # elif opt == 'collapse_linear_transforms_to_fixed_image_header':
        #    return self._formatCollapseLinearTransformsToFixedImageHeader()
        return super(Registration, self)._format_arg(opt, spec, val)

    def _output_filenames(self, prefix, count, transform, inverse=False):
        self.low_dimensional_transform_map = {
            'Rigid': 'Rigid.mat',
            'Affine': 'Affine.mat',
            'GenericAffine': 'GenericAffine.mat',
            'CompositeAffine': 'Affine.mat',
            'Similarity': 'Similarity.mat',
            'Translation': 'Translation.mat',
            'BSpline': 'BSpline.txt',
            'Initial': 'DerivedInitialMovingTranslation.mat'
        }
        if transform in list(self.low_dimensional_transform_map.keys()):
            suffix = self.low_dimensional_transform_map[transform]
            inverse_mode = inverse
        else:
            inverse_mode = False  # These are not analytically invertable
            if inverse:
                suffix = 'InverseWarp.nii.gz'
            else:
                suffix = 'Warp.nii.gz'
        return '%s%d%s' % (prefix, count, suffix), inverse_mode

    def _list_outputs(self):
        outputs = self._outputs().get()
        outputs['forward_transforms'] = []
        outputs['forward_invert_flags'] = []
        outputs['reverse_transforms'] = []
        outputs['reverse_invert_flags'] = []

        # invert_initial_moving_transform should be always defined, even if
        # there's no initial transform
        invert_initial_moving_transform = [False] * len(
            self.inputs.initial_moving_transform)
        if isdefined(self.inputs.invert_initial_moving_transform):
            invert_initial_moving_transform = self.inputs.invert_initial_moving_transform

        if self.inputs.write_composite_transform:
            filename = self.inputs.output_transform_prefix + 'Composite.h5'
            outputs['composite_transform'] = os.path.abspath(filename)
            filename = self.inputs.output_transform_prefix + \
                'InverseComposite.h5'
            outputs['inverse_composite_transform'] = os.path.abspath(filename)
        # If composite transforms are written, then individuals are not written (as of 2014-10-26
        else:
            if not self.inputs.collapse_output_transforms:
                transform_count = 0
                if isdefined(self.inputs.initial_moving_transform):
                    outputs[
                        'forward_transforms'] += self.inputs.initial_moving_transform
                    outputs[
                        'forward_invert_flags'] += invert_initial_moving_transform
                    outputs['reverse_transforms'] = self.inputs.initial_moving_transform + \
                        outputs['reverse_transforms']
                    outputs['reverse_invert_flags'] = [
                        not e for e in invert_initial_moving_transform
                    ] + outputs['reverse_invert_flags']  # Prepend
                    transform_count += len(
                        self.inputs.initial_moving_transform)
                elif isdefined(self.inputs.initial_moving_transform_com):
                    forward_filename, forward_inversemode = self._output_filenames(
                        self.inputs.output_transform_prefix, transform_count,
                        'Initial')
                    reverse_filename, reverse_inversemode = self._output_filenames(
                        self.inputs.output_transform_prefix, transform_count,
                        'Initial', True)
                    outputs['forward_transforms'].append(
                        os.path.abspath(forward_filename))
                    outputs['forward_invert_flags'].append(False)
                    outputs['reverse_transforms'].insert(
                        0, os.path.abspath(reverse_filename))
                    outputs['reverse_invert_flags'].insert(0, True)
                    transform_count += 1

                for count in range(len(self.inputs.transforms)):
                    forward_filename, forward_inversemode = self._output_filenames(
                        self.inputs.output_transform_prefix, transform_count,
                        self.inputs.transforms[count])
                    reverse_filename, reverse_inversemode = self._output_filenames(
                        self.inputs.output_transform_prefix, transform_count,
                        self.inputs.transforms[count], True)
                    outputs['forward_transforms'].append(
                        os.path.abspath(forward_filename))
                    outputs['forward_invert_flags'].append(forward_inversemode)
                    outputs['reverse_transforms'].insert(
                        0, os.path.abspath(reverse_filename))
                    outputs['reverse_invert_flags'].insert(
                        0, reverse_inversemode)
                    transform_count += 1
            else:
                transform_count = 0
                is_linear = [
                    t in self._linear_transform_names
                    for t in self.inputs.transforms
                ]
                collapse_list = []

                if isdefined(self.inputs.initial_moving_transform) or \
                   isdefined(self.inputs.initial_moving_transform_com):
                    is_linear.insert(0, True)

                # Only files returned by collapse_output_transforms
                if any(is_linear):
                    collapse_list.append('GenericAffine')
                if not all(is_linear):
                    collapse_list.append('SyN')

                for transform in collapse_list:
                    forward_filename, forward_inversemode = self._output_filenames(
                        self.inputs.output_transform_prefix,
                        transform_count,
                        transform,
                        inverse=False)
                    reverse_filename, reverse_inversemode = self._output_filenames(
                        self.inputs.output_transform_prefix,
                        transform_count,
                        transform,
                        inverse=True)
                    outputs['forward_transforms'].append(
                        os.path.abspath(forward_filename))
                    outputs['forward_invert_flags'].append(forward_inversemode)
                    outputs['reverse_transforms'].append(
                        os.path.abspath(reverse_filename))
                    outputs['reverse_invert_flags'].append(reverse_inversemode)
                    transform_count += 1

        out_filename = self._get_outputfilenames(inverse=False)
        inv_out_filename = self._get_outputfilenames(inverse=True)
        if out_filename:
            outputs['warped_image'] = os.path.abspath(out_filename)
        if inv_out_filename:
            outputs['inverse_warped_image'] = os.path.abspath(inv_out_filename)
        if len(self.inputs.save_state):
            outputs['save_state'] = os.path.abspath(self.inputs.save_state)
        if self._metric_value:
            outputs['metric_value'] = self._metric_value
        if self._elapsed_time:
            outputs['elapsed_time'] = self._elapsed_time
        return outputs


class MeasureImageSimilarityInputSpec(ANTSCommandInputSpec):
    dimension = traits.Enum(
        2,
        3,
        4,
        argstr='--dimensionality %d',
        position=1,
        desc='Dimensionality of the fixed/moving image pair',
    )
    fixed_image = File(
        exists=True,
        mandatory=True,
        desc='Image to which the moving image is warped',
    )
    moving_image = File(
        exists=True,
        mandatory=True,
        desc=
        'Image to apply transformation to (generally a coregistered functional)',
    )
    metric = traits.Enum(
        "CC",
        "MI",
        "Mattes",
        "MeanSquares",
        "Demons",
        "GC",
        argstr="%s",
        mandatory=True,
    )
    metric_weight = traits.Float(
        requires=['metric'],
        default_value=1.0,
        usedefault=True,
        desc='The "metricWeight" variable is not used.',
    )
    radius_or_number_of_bins = traits.Int(
        requires=['metric'],
        mandatory=True,
        desc='The number of bins in each stage for the MI and Mattes metric, '
        'or the radius for other metrics',
    )
    sampling_strategy = traits.Enum(
        "None",
        "Regular",
        "Random",
        requires=['metric'],
        usedefault=True,
        desc='Manner of choosing point set over which to optimize the metric. '
        'Defaults to "None" (i.e. a dense sampling of one sample per voxel).')
    sampling_percentage = traits.Either(
        traits.Range(low=0.0, high=1.0),
        requires=['metric'],
        mandatory=True,
        desc=
        'Percentage of points accessible to the sampling strategy over which '
        'to optimize the metric.')
    fixed_image_mask = File(
        exists=True,
        argstr='%s',
        desc='mask used to limit metric sampling region of the fixed image',
    )
    moving_image_mask = File(
        exists=True,
        requires=['fixed_image_mask'],
        desc='mask used to limit metric sampling region of the moving image',
    )


class MeasureImageSimilarityOutputSpec(TraitedSpec):
    similarity = traits.Float()


class MeasureImageSimilarity(ANTSCommand):
    """


    Examples
    --------

    >>> from nipype.interfaces.ants import MeasureImageSimilarity
    >>> sim = MeasureImageSimilarity()
    >>> sim.inputs.dimension = 3
    >>> sim.inputs.metric = 'MI'
    >>> sim.inputs.fixed_image = 'T1.nii'
    >>> sim.inputs.moving_image = 'resting.nii'
    >>> sim.inputs.metric_weight = 1.0
    >>> sim.inputs.radius_or_number_of_bins = 5
    >>> sim.inputs.sampling_strategy = 'Regular'
    >>> sim.inputs.sampling_percentage = 1.0
    >>> sim.inputs.fixed_image_mask = 'mask.nii'
    >>> sim.inputs.moving_image_mask = 'mask.nii.gz'
    >>> sim.cmdline
    'MeasureImageSimilarity --dimensionality 3 --masks ["mask.nii","mask.nii.gz"] \
--metric MI["T1.nii","resting.nii",1.0,5,Regular,1.0]'
    """
    _cmd = 'MeasureImageSimilarity'
    input_spec = MeasureImageSimilarityInputSpec
    output_spec = MeasureImageSimilarityOutputSpec

    def _metric_constructor(self):
        retval = '--metric {metric}["{fixed_image}","{moving_image}",{metric_weight},'\
            '{radius_or_number_of_bins},{sampling_strategy},{sampling_percentage}]'\
            .format(
                metric=self.inputs.metric,
                fixed_image=self.inputs.fixed_image,
                moving_image=self.inputs.moving_image,
                metric_weight=self.inputs.metric_weight,
                radius_or_number_of_bins=self.inputs.radius_or_number_of_bins,
                sampling_strategy=self.inputs.sampling_strategy,
                sampling_percentage=self.inputs.sampling_percentage,
            )
        return retval

    def _mask_constructor(self):
        if self.inputs.moving_image_mask:
            retval = '--masks ["{fixed_image_mask}","{moving_image_mask}"]'\
                .format(
                    fixed_image_mask=self.inputs.fixed_image_mask,
                    moving_image_mask=self.inputs.moving_image_mask,
                )
        else:
            retval = '--masks "{fixed_image_mask}"'\
                .format(
                    fixed_image_mask=self.inputs.fixed_image_mask,
                )
        return retval

    def _format_arg(self, opt, spec, val):
        if opt == 'metric':
            return self._metric_constructor()
        elif opt == 'fixed_image_mask':
            return self._mask_constructor()
        return super(MeasureImageSimilarity, self)._format_arg(opt, spec, val)

    def aggregate_outputs(self, runtime=None, needed_outputs=None):
        outputs = self._outputs()
        stdout = runtime.stdout.split('\n')
        outputs.similarity = float(stdout[0])
        return outputs


class RegistrationSynQuickInputSpec(ANTSCommandInputSpec):
    dimension = traits.Enum(3, 2, argstr='-d %d',
                            usedefault=True, desc='image dimension (2 or 3)')
    fixed_image = InputMultiPath(File(exists=True), mandatory=True, argstr='-f %s...',
                                 desc='Fixed image or source image or reference image')
    moving_image = InputMultiPath(File(exists=True), mandatory=True, argstr='-m %s...',
                                  desc='Moving image or target image')
    output_prefix = Str("transform", usedefault=True, argstr='-o %s',
                        desc="A prefix that is prepended to all output files")
    num_threads = traits.Int(default_value=LOCAL_DEFAULT_NUMBER_OF_THREADS, usedefault=True,
                             desc='Number of threads (default = 1)', argstr='-n %d')

    transform_type = traits.Enum('s', 't', 'r', 'a', 'sr', 'b', 'br', argstr='-t %s',
                                 desc="""
                                 transform type
                                 t:  translation
                                 r:  rigid
                                 a:  rigid + affine
                                 s:  rigid + affine + deformable syn (default)
                                 sr: rigid + deformable syn
                                 b:  rigid + affine + deformable b-spline syn
                                 br: rigid + deformable b-spline syn""",
                                 usedefault=True)

    use_histogram_matching = traits.Bool(False, argstr='-j %d',
                                         desc='use histogram matching')
    histogram_bins = traits.Int(default_value=32, usedefault=True, argstr='-r %d',
                                desc='histogram bins for mutual information in SyN stage \
                                 (default = 32)')
    spline_distance = traits.Int(default_value=26, usedefault=True, argstr='-s %d',
                                 desc='spline distance for deformable B-spline SyN transform \
                                 (default = 26)')
    precision_type = traits.Enum('double', 'float', argstr='-p %s',
                                 desc='precision type (default = double)', usedefault=True)


class RegistrationSynQuickOutputSpec(TraitedSpec):
    warped_image = File(exists=True, desc="Warped image")
    inverse_warped_image = File(exists=True, desc="Inverse warped image")
    out_matrix = File(exists=True, desc='Affine matrix')
    forward_warp_field = File(exists=True, desc='Forward warp field')
    inverse_warp_field = File(exists=True, desc='Inverse warp field')


class RegistrationSynQuick(ANTSCommand):
    """
    Registration using a symmetric image normalization method (SyN).
    You can read more in Avants et al.; Med Image Anal., 2008
    (https://www.ncbi.nlm.nih.gov/pubmed/17659998).

    Examples
    --------

    >>> from nipype.interfaces.ants import RegistrationSynQuick
    >>> reg = RegistrationSynQuick()
    >>> reg.inputs.fixed_image = 'fixed1.nii'
    >>> reg.inputs.moving_image = 'moving1.nii'
    >>> reg.inputs.num_threads = 2
    >>> reg.cmdline
<<<<<<< HEAD
    'antsRegistrationSynQuick.sh -d 3 -f fixed1.nii -r 32 -m moving1.nii -n 2 -o transform -p d -s 26 -t s'
=======
    'antsRegistrationSyNQuick.sh -d 3 -f fixed1.nii -m moving1.nii -n 2 -o transform -p d -t s'
>>>>>>> 4cd2e422
    >>> reg.run()  # doctest: +SKIP

    example for multiple images

    >>> from nipype.interfaces.ants import RegistrationSynQuick
    >>> reg = RegistrationSynQuick()
    >>> reg.inputs.fixed_image = ['fixed1.nii', 'fixed2.nii']
    >>> reg.inputs.moving_image = ['moving1.nii', 'moving2.nii']
    >>> reg.inputs.num_threads = 2
    >>> reg.cmdline
<<<<<<< HEAD
    'antsRegistrationSynQuick.sh -d 3 -f fixed1.nii -f fixed2.nii -r 32 -m moving1.nii -m moving2.nii -n 2 -o transform -p d -s 26 -t s'
=======
    'antsRegistrationSyNQuick.sh -d 3 -f fixed1.nii -f fixed2.nii -m moving1.nii -m moving2.nii -n 2 -o transform -p d -t s'
>>>>>>> 4cd2e422
    >>> reg.run()  # doctest: +SKIP
    """

    _cmd = 'antsRegistrationSyNQuick.sh'
    input_spec = RegistrationSynQuickInputSpec
    output_spec = RegistrationSynQuickOutputSpec

    def _num_threads_update(self):
        """
        antsRegistrationSyNQuick.sh ignores environment variables,
        so override environment update from ANTSCommand class
        """
        pass

    def _format_arg(self, name, spec, value):
        if name == 'precision_type':
            return spec.argstr % value[0]
        return super(RegistrationSynQuick, self)._format_arg(name, spec, value)

    def _list_outputs(self):
        outputs = self.output_spec().get()
        out_base = os.path.abspath(self.inputs.output_prefix)
        outputs['warped_image'] = out_base + 'Warped.nii.gz'
        outputs['inverse_warped_image'] = out_base + 'InverseWarped.nii.gz'
        outputs['out_matrix'] = out_base + '0GenericAffine.mat'

        if self.inputs.transform_type not in ('t', 'r', 'a'):
            outputs['forward_warp_field'] = out_base + '1Warp.nii.gz'
            outputs['inverse_warp_field'] = out_base + '1InverseWarp.nii.gz'
        return outputs<|MERGE_RESOLUTION|>--- conflicted
+++ resolved
@@ -1553,11 +1553,7 @@
     >>> reg.inputs.moving_image = 'moving1.nii'
     >>> reg.inputs.num_threads = 2
     >>> reg.cmdline
-<<<<<<< HEAD
-    'antsRegistrationSynQuick.sh -d 3 -f fixed1.nii -r 32 -m moving1.nii -n 2 -o transform -p d -s 26 -t s'
-=======
-    'antsRegistrationSyNQuick.sh -d 3 -f fixed1.nii -m moving1.nii -n 2 -o transform -p d -t s'
->>>>>>> 4cd2e422
+    'antsRegistrationSyNQuick.sh -d 3 -f fixed1.nii -r 32 -m moving1.nii -n 2 -o transform -p d -s 26 -t s'
     >>> reg.run()  # doctest: +SKIP
 
     example for multiple images
@@ -1568,11 +1564,8 @@
     >>> reg.inputs.moving_image = ['moving1.nii', 'moving2.nii']
     >>> reg.inputs.num_threads = 2
     >>> reg.cmdline
-<<<<<<< HEAD
-    'antsRegistrationSynQuick.sh -d 3 -f fixed1.nii -f fixed2.nii -r 32 -m moving1.nii -m moving2.nii -n 2 -o transform -p d -s 26 -t s'
-=======
-    'antsRegistrationSyNQuick.sh -d 3 -f fixed1.nii -f fixed2.nii -m moving1.nii -m moving2.nii -n 2 -o transform -p d -t s'
->>>>>>> 4cd2e422
+    'antsRegistrationSyNQuick.sh -d 3 -f fixed1.nii -f fixed2.nii -r 32 -m moving1.nii -m moving2.nii \
+-n 2 -o transform -p d -s 26 -t s'
     >>> reg.run()  # doctest: +SKIP
     """
 
