--- conflicted
+++ resolved
@@ -1228,12 +1228,7 @@
 
 
 class Tkregister2(FSCommand):
-<<<<<<< HEAD
-    """Use tkregister2 without the manual editing stage to convert
-    FSL-style registration matrix (.mat) to FreeSurfer-style registration matrix (.dat)
-=======
-    """
->>>>>>> 9fef6d49
+    """
 
     Examples
     --------
@@ -1269,9 +1264,6 @@
     input_spec = Tkregister2InputSpec
     output_spec = Tkregister2OutputSpec
 
-<<<<<<< HEAD
-
-=======
     def _list_outputs(self):
         outputs = self._outputs().get()
         outputs['reg_file'] = os.path.abspath(self.inputs.reg_file)
@@ -1284,5 +1276,4 @@
             return os.path.abspath(self.inputs.out_file)
         else:
             _, name, ext = split_filename(self.inputs.in_file)
-            return os.path.abspath(name + '_smoothed' + ext)
->>>>>>> 9fef6d49
+            return os.path.abspath(name + '_smoothed' + ext)