# -*- coding: utf-8 -*-
# emacs: -*- mode: python; py-indent-offset: 4; indent-tabs-mode: nil -*-
# vi: set ft=python sts=4 ts=4 sw=4 et:
'''
Image assessment algorithms. Typical overlap and error computation
measures to evaluate results from other processing units.
'''
from __future__ import (print_function, division, unicode_literals,
                        absolute_import)
from builtins import zip, range

import os
import os.path as op

import nibabel as nb
import numpy as np
from scipy.ndimage.morphology import binary_erosion
from scipy.spatial.distance import cdist, euclidean, dice, jaccard
from scipy.ndimage.measurements import center_of_mass, label

from .. import config, logging

<<<<<<< HEAD
from ..interfaces.base import (
    SimpleInterface, BaseInterface, traits, TraitedSpec, File,
    InputMultiPath, BaseInterfaceInputSpec,
    isdefined)
=======
from ..interfaces.base import (BaseInterface, traits, TraitedSpec, File,
                               InputMultiPath, BaseInterfaceInputSpec,
                               isdefined)
from ..interfaces.nipy.base import NipyBaseInterface
from ..utils import NUMPY_MMAP
>>>>>>> 5c3c4137

iflogger = logging.getLogger('interface')


class DistanceInputSpec(BaseInterfaceInputSpec):
    volume1 = File(
        exists=True,
        mandatory=True,
        desc="Has to have the same dimensions as volume2.")
    volume2 = File(
        exists=True,
        mandatory=True,
        desc="Has to have the same dimensions as volume1.")
    method = traits.Enum(
        "eucl_min",
        "eucl_cog",
        "eucl_mean",
        "eucl_wmean",
        "eucl_max",
        desc='""eucl_min": Euclidean distance between two closest points\
        "eucl_cog": mean Euclidian distance between the Center of Gravity\
        of volume1 and CoGs of volume2\
        "eucl_mean": mean Euclidian minimum distance of all volume2 voxels\
        to volume1\
        "eucl_wmean": mean Euclidian minimum distance of all volume2 voxels\
        to volume1 weighted by their values\
        "eucl_max": maximum over minimum Euclidian distances of all volume2\
        voxels to volume1 (also known as the Hausdorff distance)',
        usedefault=True)
    mask_volume = File(
        exists=True, desc="calculate overlap only within this mask.")


class DistanceOutputSpec(TraitedSpec):
    distance = traits.Float()
    point1 = traits.Array(shape=(3, ))
    point2 = traits.Array(shape=(3, ))
    histogram = File()


class Distance(BaseInterface):
    """Calculates distance between two volumes.
    """
    input_spec = DistanceInputSpec
    output_spec = DistanceOutputSpec

    _hist_filename = "hist.pdf"

    def _find_border(self, data):
        eroded = binary_erosion(data)
        border = np.logical_and(data, np.logical_not(eroded))
        return border

    def _get_coordinates(self, data, affine):
        if len(data.shape) == 4:
            data = data[:, :, :, 0]
        indices = np.vstack(np.nonzero(data))
        indices = np.vstack((indices, np.ones(indices.shape[1])))
        coordinates = np.dot(affine, indices)
        return coordinates[:3, :]

    def _eucl_min(self, nii1, nii2):
        origdata1 = nii1.get_data().astype(np.bool)
        border1 = self._find_border(origdata1)

        origdata2 = nii2.get_data().astype(np.bool)
        border2 = self._find_border(origdata2)

        set1_coordinates = self._get_coordinates(border1, nii1.affine)

        set2_coordinates = self._get_coordinates(border2, nii2.affine)

        dist_matrix = cdist(set1_coordinates.T, set2_coordinates.T)
        (point1, point2) = np.unravel_index(
            np.argmin(dist_matrix), dist_matrix.shape)
        return (euclidean(set1_coordinates.T[point1, :],
                          set2_coordinates.T[point2, :]),
                set1_coordinates.T[point1, :], set2_coordinates.T[point2, :])

    def _eucl_cog(self, nii1, nii2):
        origdata1 = np.logical_and(nii1.get_data() != 0,
                                   np.logical_not(np.isnan(nii1.get_data())))
        cog_t = np.array(center_of_mass(origdata1.copy())).reshape(-1, 1)
        cog_t = np.vstack((cog_t, np.array([1])))
        cog_t_coor = np.dot(nii1.affine, cog_t)[:3, :]

        origdata2 = np.logical_and(nii2.get_data() != 0,
                                   np.logical_not(np.isnan(nii2.get_data())))
        (labeled_data, n_labels) = label(origdata2)

        cogs = np.ones((4, n_labels))

        for i in range(n_labels):
            cogs[:3, i] = np.array(
                center_of_mass(origdata2, labeled_data, i + 1))

        cogs_coor = np.dot(nii2.affine, cogs)[:3, :]

        dist_matrix = cdist(cog_t_coor.T, cogs_coor.T)

        return np.mean(dist_matrix)

    def _eucl_mean(self, nii1, nii2, weighted=False):
        origdata1 = nii1.get_data().astype(np.bool)
        border1 = self._find_border(origdata1)

        origdata2 = nii2.get_data().astype(np.bool)

        set1_coordinates = self._get_coordinates(border1, nii1.affine)
        set2_coordinates = self._get_coordinates(origdata2, nii2.affine)

        dist_matrix = cdist(set1_coordinates.T, set2_coordinates.T)
        min_dist_matrix = np.amin(dist_matrix, axis=0)
        import matplotlib
        matplotlib.use(config.get('execution', 'matplotlib_backend'))
        import matplotlib.pyplot as plt
        plt.figure()
        plt.hist(min_dist_matrix, 50, normed=1, facecolor='green')
        plt.savefig(self._hist_filename)
        plt.clf()
        plt.close()

        if weighted:
            return np.average(
                min_dist_matrix, weights=nii2.get_data()[origdata2].flat)
        else:
            return np.mean(min_dist_matrix)

    def _eucl_max(self, nii1, nii2):
        origdata1 = nii1.get_data()
        origdata1 = np.logical_not(
            np.logical_or(origdata1 == 0, np.isnan(origdata1)))
        origdata2 = nii2.get_data()
        origdata2 = np.logical_not(
            np.logical_or(origdata2 == 0, np.isnan(origdata2)))

        if isdefined(self.inputs.mask_volume):
            maskdata = nb.load(self.inputs.mask_volume).get_data()
            maskdata = np.logical_not(
                np.logical_or(maskdata == 0, np.isnan(maskdata)))
            origdata1 = np.logical_and(maskdata, origdata1)
            origdata2 = np.logical_and(maskdata, origdata2)

        if origdata1.max() == 0 or origdata2.max() == 0:
            return np.NaN

        border1 = self._find_border(origdata1)
        border2 = self._find_border(origdata2)

        set1_coordinates = self._get_coordinates(border1, nii1.affine)
        set2_coordinates = self._get_coordinates(border2, nii2.affine)
        distances = cdist(set1_coordinates.T, set2_coordinates.T)
        mins = np.concatenate((np.amin(distances, axis=0),
                               np.amin(distances, axis=1)))

        return np.max(mins)

    def _run_interface(self, runtime):
        # there is a bug in some scipy ndimage methods that gets tripped by memory mapped objects
        nii1 = nb.load(self.inputs.volume1, mmap=False)
        nii2 = nb.load(self.inputs.volume2, mmap=False)

        if self.inputs.method == "eucl_min":
            self._distance, self._point1, self._point2 = self._eucl_min(
                nii1, nii2)

        elif self.inputs.method == "eucl_cog":
            self._distance = self._eucl_cog(nii1, nii2)

        elif self.inputs.method == "eucl_mean":
            self._distance = self._eucl_mean(nii1, nii2)

        elif self.inputs.method == "eucl_wmean":
            self._distance = self._eucl_mean(nii1, nii2, weighted=True)
        elif self.inputs.method == "eucl_max":
            self._distance = self._eucl_max(nii1, nii2)

        return runtime

    def _list_outputs(self):
        outputs = self._outputs().get()
        outputs['distance'] = self._distance
        if self.inputs.method == "eucl_min":
            outputs['point1'] = self._point1
            outputs['point2'] = self._point2
        elif self.inputs.method in ["eucl_mean", "eucl_wmean"]:
            outputs['histogram'] = os.path.abspath(self._hist_filename)
        return outputs


class OverlapInputSpec(BaseInterfaceInputSpec):
    volume1 = File(
        exists=True,
        mandatory=True,
        desc='Has to have the same dimensions as volume2.')
    volume2 = File(
        exists=True,
        mandatory=True,
        desc='Has to have the same dimensions as volume1.')
    mask_volume = File(
        exists=True, desc='calculate overlap only within this mask.')
    bg_overlap = traits.Bool(
        False,
        usedefault=True,
        mandatory=True,
        desc='consider zeros as a label')
    out_file = File('diff.nii', usedefault=True)
    weighting = traits.Enum(
        'none',
        'volume',
        'squared_vol',
        usedefault=True,
        desc=('\'none\': no class-overlap weighting is '
              'performed. \'volume\': computed class-'
              'overlaps are weighted by class volume '
              '\'squared_vol\': computed class-overlaps '
              'are weighted by the squared volume of '
              'the class'))
    vol_units = traits.Enum(
        'voxel',
        'mm',
        mandatory=True,
        usedefault=True,
        desc='units for volumes')


class OverlapOutputSpec(TraitedSpec):
    jaccard = traits.Float(desc='averaged jaccard index')
    dice = traits.Float(desc='averaged dice index')
    roi_ji = traits.List(
        traits.Float(), desc=('the Jaccard index (JI) per ROI'))
    roi_di = traits.List(traits.Float(), desc=('the Dice index (DI) per ROI'))
    volume_difference = traits.Float(desc=('averaged volume difference'))
    roi_voldiff = traits.List(
        traits.Float(), desc=('volume differences of ROIs'))
    labels = traits.List(traits.Int(), desc=('detected labels'))
    diff_file = File(exists=True, desc='error map of differences')


class Overlap(BaseInterface):
    """
    Calculates Dice and Jaccard's overlap measures between two ROI maps.
    The interface is backwards compatible with the former version in
    which only binary files were accepted.

    The averaged values of overlap indices can be weighted. Volumes
    now can be reported in :math:`mm^3`, although they are given in voxels
    to keep backwards compatibility.

    Example
    -------

    >>> overlap = Overlap()
    >>> overlap.inputs.volume1 = 'cont1.nii'
    >>> overlap.inputs.volume2 = 'cont2.nii'
    >>> res = overlap.run() # doctest: +SKIP

    """
    input_spec = OverlapInputSpec
    output_spec = OverlapOutputSpec

    def _bool_vec_dissimilarity(self, booldata1, booldata2, method):
        methods = {'dice': dice, 'jaccard': jaccard}
        if not (np.any(booldata1) or np.any(booldata2)):
            return 0
        return 1 - methods[method](booldata1.flat, booldata2.flat)

    def _run_interface(self, runtime):
        nii1 = nb.load(self.inputs.volume1)
        nii2 = nb.load(self.inputs.volume2)

        scale = 1.0

        if self.inputs.vol_units == 'mm':
            voxvol = nii1.header.get_zooms()
            for i in range(nii1.get_data().ndim - 1):
                scale = scale * voxvol[i]

        data1 = nii1.get_data()
        data1[np.logical_or(data1 < 0, np.isnan(data1))] = 0
        max1 = int(data1.max())
        data1 = data1.astype(np.min_scalar_type(max1))
        data2 = nii2.get_data().astype(np.min_scalar_type(max1))
        data2[np.logical_or(data1 < 0, np.isnan(data1))] = 0

        if isdefined(self.inputs.mask_volume):
            maskdata = nb.load(self.inputs.mask_volume).get_data()
            maskdata = ~np.logical_or(maskdata == 0, np.isnan(maskdata))
            data1[~maskdata] = 0
            data2[~maskdata] = 0

        res = []
        volumes1 = []
        volumes2 = []

        labels = np.unique(data1[data1 > 0].reshape(-1)).tolist()
        if self.inputs.bg_overlap:
            labels.insert(0, 0)

        for l in labels:
            res.append(
                self._bool_vec_dissimilarity(
                    data1 == l, data2 == l, method='jaccard'))
            volumes1.append(scale * len(data1[data1 == l]))
            volumes2.append(scale * len(data2[data2 == l]))

        results = dict(jaccard=[], dice=[])
        results['jaccard'] = np.array(res)
        results['dice'] = 2.0 * results['jaccard'] / (results['jaccard'] + 1.0)

        weights = np.ones((len(volumes1), ), dtype=np.float32)
        if self.inputs.weighting != 'none':
            weights = weights / np.array(volumes1)
            if self.inputs.weighting == 'squared_vol':
                weights = weights**2
        weights = weights / np.sum(weights)

        both_data = np.zeros(data1.shape)
        both_data[(data1 - data2) != 0] = 1

        nb.save(
            nb.Nifti1Image(both_data, nii1.affine, nii1.header),
            self.inputs.out_file)

        self._labels = labels
        self._ove_rois = results
        self._vol_rois = (
            np.array(volumes1) - np.array(volumes2)) / np.array(volumes1)

        self._dice = round(np.sum(weights * results['dice']), 5)
        self._jaccard = round(np.sum(weights * results['jaccard']), 5)
        self._volume = np.sum(weights * self._vol_rois)

        return runtime

    def _list_outputs(self):
        outputs = self._outputs().get()
        outputs['labels'] = self._labels
        outputs['jaccard'] = self._jaccard
        outputs['dice'] = self._dice
        outputs['volume_difference'] = self._volume

        outputs['roi_ji'] = self._ove_rois['jaccard'].tolist()
        outputs['roi_di'] = self._ove_rois['dice'].tolist()
        outputs['roi_voldiff'] = self._vol_rois.tolist()
        outputs['diff_file'] = os.path.abspath(self.inputs.out_file)
        return outputs


class FuzzyOverlapInputSpec(BaseInterfaceInputSpec):
    in_ref = InputMultiPath(
        File(exists=True),
        mandatory=True,
        desc='Reference image. Requires the same dimensions as in_tst.')
    in_tst = InputMultiPath(
        File(exists=True),
        mandatory=True,
        desc='Test image. Requires the same dimensions as in_ref.')
    in_mask = File(exists=True, desc='calculate overlap only within mask')
    weighting = traits.Enum(
        'none',
        'volume',
        'squared_vol',
        usedefault=True,
        desc=('\'none\': no class-overlap weighting is '
              'performed. \'volume\': computed class-'
              'overlaps are weighted by class volume '
              '\'squared_vol\': computed class-overlaps '
              'are weighted by the squared volume of '
              'the class'))
    out_file = File(
        'diff.nii',
        desc='alternative name for resulting difference-map',
        usedefault=True)


class FuzzyOverlapOutputSpec(TraitedSpec):
    jaccard = traits.Float(desc='Fuzzy Jaccard Index (fJI), all the classes')
    dice = traits.Float(desc='Fuzzy Dice Index (fDI), all the classes')
    class_fji = traits.List(
        traits.Float(),
        desc='Array containing the fJIs of each computed class')
    class_fdi = traits.List(
        traits.Float(),
        desc='Array containing the fDIs of each computed class')


class FuzzyOverlap(SimpleInterface):
    """Calculates various overlap measures between two maps, using the fuzzy
    definition proposed in: Crum et al., Generalized Overlap Measures for
    Evaluation and Validation in Medical Image Analysis, IEEE Trans. Med.
    Ima. 25(11),pp 1451-1461, Nov. 2006.

    in_ref and in_tst are lists of 2/3D images, each element on the list
    containing one volume fraction map of a class in a fuzzy partition
    of the domain.

    Example
    -------

    >>> overlap = FuzzyOverlap()
    >>> overlap.inputs.in_ref = [ 'ref_class0.nii', 'ref_class1.nii' ]
    >>> overlap.inputs.in_tst = [ 'tst_class0.nii', 'tst_class1.nii' ]
    >>> overlap.inputs.weighting = 'volume'
    >>> res = overlap.run() # doctest: +SKIP
    """

    input_spec = FuzzyOverlapInputSpec
    output_spec = FuzzyOverlapOutputSpec

    def _run_interface(self, runtime):
        # Load data
        refdata = nb.concat_images(self.inputs.in_ref).get_data()
        tstdata = nb.concat_images(self.inputs.in_tst).get_data()

        # Data must have same shape
        if not refdata.shape == tstdata.shape:
            raise RuntimeError(
                'Size of "in_tst" %s must match that of "in_ref" %s.' %
                (tstdata.shape, refdata.shape))

        # Load mask
        mask = np.ones_like(refdata[..., 0], dtype=bool)
        if isdefined(self.inputs.in_mask):
            mask = nb.load(self.inputs.in_mask).get_data()
            mask = mask > 0
            assert mask.shape == refdata.shape[:-1]

        ncomp = refdata.shape[-1]

        # Drop data outside mask
        refdata = refdata[mask[..., np.newaxis]]
        tstdata = tstdata[mask[..., np.newaxis]]

        if np.any(refdata < 0.0):
            iflogger.warning('Negative values encountered in "in_ref" input, '
                             'taking absolute values.')
            refdata = np.abs(refdata)

        if np.any(tstdata < 0.0):
            iflogger.warning('Negative values encountered in "in_tst" input, '
                             'taking absolute values.')
            tstdata = np.abs(tstdata)

        if np.any(refdata > 1.0):
            iflogger.warning('Values greater than 1.0 found in "in_ref" input, '
                             'scaling values.')
            refdata /= refdata.max()

        if np.any(tstdata > 1.0):
            iflogger.warning('Values greater than 1.0 found in "in_tst" input, '
                             'scaling values.')
            tstdata /= tstdata.max()

        numerators = np.atleast_2d(
            np.minimum(refdata, tstdata).reshape((-1, ncomp)))
        denominators = np.atleast_2d(
            np.maximum(refdata, tstdata).reshape((-1, ncomp)))

        jaccards = numerators.sum(axis=0) / denominators.sum(axis=0)

        # Calculate weights
        weights = np.ones_like(jaccards, dtype=float)
        if self.inputs.weighting != "none":
            volumes = np.sum((refdata + tstdata) > 0, axis=1).reshape((-1, ncomp))
            weights = 1.0 / volumes
            if self.inputs.weighting == "squared_vol":
                weights = weights**2

        weights = weights / np.sum(weights)
        dices = 2.0 * jaccards / (jaccards + 1.0)

        # Fill-in the results object
        self._results['jaccard'] = float(weights.dot(jaccards))
        self._results['dice'] = float(weights.dot(dices))
        self._results['class_fji'] = [float(v) for v in jaccards]
        self._results['class_fdi'] = [float(v) for v in dices]
        return runtime


class ErrorMapInputSpec(BaseInterfaceInputSpec):
    in_ref = File(
        exists=True,
        mandatory=True,
        desc="Reference image. Requires the same dimensions as in_tst.")
    in_tst = File(
        exists=True,
        mandatory=True,
        desc="Test image. Requires the same dimensions as in_ref.")
    mask = File(exists=True, desc="calculate overlap only within this mask.")
    metric = traits.Enum(
        "sqeuclidean",
        "euclidean",
        desc='error map metric (as implemented in scipy cdist)',
        usedefault=True,
        mandatory=True)
    out_map = File(desc="Name for the output file")


class ErrorMapOutputSpec(TraitedSpec):
    out_map = File(exists=True, desc="resulting error map")
    distance = traits.Float(desc="Average distance between volume 1 and 2")


class ErrorMap(BaseInterface):
    """ Calculates the error (distance) map between two input volumes.

    Example
    -------

    >>> errormap = ErrorMap()
    >>> errormap.inputs.in_ref = 'cont1.nii'
    >>> errormap.inputs.in_tst = 'cont2.nii'
    >>> res = errormap.run() # doctest: +SKIP
    """
    input_spec = ErrorMapInputSpec
    output_spec = ErrorMapOutputSpec
    _out_file = ''

    def _run_interface(self, runtime):
        # Get two numpy data matrices
        nii_ref = nb.load(self.inputs.in_ref)
        ref_data = np.squeeze(nii_ref.get_data())
        tst_data = np.squeeze(nb.load(self.inputs.in_tst).get_data())
        assert (ref_data.ndim == tst_data.ndim)

        # Load mask
        comps = 1
        mapshape = ref_data.shape

        if (ref_data.ndim == 4):
            comps = ref_data.shape[-1]
            mapshape = ref_data.shape[:-1]

        if isdefined(self.inputs.mask):
            msk = nb.load(self.inputs.mask).get_data()
            if (mapshape != msk.shape):
                raise RuntimeError("Mask should match volume shape, \
                                   mask is %s and volumes are %s" %
                                   (list(msk.shape), list(mapshape)))
        else:
            msk = np.ones(shape=mapshape)

        # Flatten both volumes and make the pixel differennce
        mskvector = msk.reshape(-1)
        msk_idxs = np.where(mskvector == 1)
        refvector = ref_data.reshape(-1, comps)[msk_idxs].astype(np.float32)
        tstvector = tst_data.reshape(-1, comps)[msk_idxs].astype(np.float32)
        diffvector = (refvector - tstvector)

        # Scale the difference
        if self.inputs.metric == 'sqeuclidean':
            errvector = diffvector**2
            if (comps > 1):
                errvector = np.sum(errvector, axis=1)
            else:
                errvector = np.squeeze(errvector)
        elif self.inputs.metric == 'euclidean':
            errvector = np.linalg.norm(diffvector, axis=1)

        errvectorexp = np.zeros_like(
            mskvector, dtype=np.float32)  # The default type is uint8
        errvectorexp[msk_idxs] = errvector

        # Get averaged error
        self._distance = np.average(
            errvector)  # Only average the masked voxels

        errmap = errvectorexp.reshape(mapshape)

        hdr = nii_ref.header.copy()
        hdr.set_data_dtype(np.float32)
        hdr['data_type'] = 16
        hdr.set_data_shape(mapshape)

        if not isdefined(self.inputs.out_map):
            fname, ext = op.splitext(op.basename(self.inputs.in_tst))
            if ext == '.gz':
                fname, ext2 = op.splitext(fname)
                ext = ext2 + ext
            self._out_file = op.abspath(fname + "_errmap" + ext)
        else:
            self._out_file = self.inputs.out_map

        nb.Nifti1Image(errmap.astype(np.float32), nii_ref.affine,
                       hdr).to_filename(self._out_file)

        return runtime

    def _list_outputs(self):
        outputs = self.output_spec().get()
        outputs['out_map'] = self._out_file
        outputs['distance'] = self._distance
        return outputs


class SimilarityInputSpec(BaseInterfaceInputSpec):
    volume1 = File(exists=True, desc="3D/4D volume", mandatory=True)
    volume2 = File(exists=True, desc="3D/4D volume", mandatory=True)
    mask1 = File(exists=True, desc="3D volume")
    mask2 = File(exists=True, desc="3D volume")
    metric = traits.Either(
        traits.Enum('cc', 'cr', 'crl1', 'mi', 'nmi', 'slr'),
        traits.Callable(),
        desc="""str or callable
Cost-function for assessing image similarity. If a string,
one of 'cc': correlation coefficient, 'cr': correlation
ratio, 'crl1': L1-norm based correlation ratio, 'mi': mutual
information, 'nmi': normalized mutual information, 'slr':
supervised log-likelihood ratio. If a callable, it should
take a two-dimensional array representing the image joint
histogram as an input and return a float.""",
        usedefault=True)


class SimilarityOutputSpec(TraitedSpec):
    similarity = traits.List(
        traits.Float(desc="Similarity between volume 1 and 2, frame by frame"))


class Similarity(NipyBaseInterface):
    """Calculates similarity between two 3D or 4D volumes. Both volumes have to be in
    the same coordinate system, same space within that coordinate system and
    with the same voxel dimensions.

    .. note:: This interface is an extension of
              :py:class:`nipype.interfaces.nipy.utils.Similarity` to support 4D files.
              Requires :py:mod:`nipy`

    Example
    -------
    >>> from nipype.algorithms.metrics import Similarity
    >>> similarity = Similarity()
    >>> similarity.inputs.volume1 = 'rc1s1.nii'
    >>> similarity.inputs.volume2 = 'rc1s2.nii'
    >>> similarity.inputs.mask1 = 'mask.nii'
    >>> similarity.inputs.mask2 = 'mask.nii'
    >>> similarity.inputs.metric = 'cr'
    >>> res = similarity.run() # doctest: +SKIP
    """

    input_spec = SimilarityInputSpec
    output_spec = SimilarityOutputSpec

    def _run_interface(self, runtime):
        from nipy.algorithms.registration.histogram_registration import HistogramRegistration
        from nipy.algorithms.registration.affine import Affine

        vol1_nii = nb.load(self.inputs.volume1)
        vol2_nii = nb.load(self.inputs.volume2)

        dims = vol1_nii.get_data().ndim

        if dims == 3 or dims == 2:
            vols1 = [vol1_nii]
            vols2 = [vol2_nii]
        if dims == 4:
            vols1 = nb.four_to_three(vol1_nii)
            vols2 = nb.four_to_three(vol2_nii)

        if dims < 2 or dims > 4:
            raise RuntimeError(
                'Image dimensions not supported (detected %dD file)' % dims)

        if isdefined(self.inputs.mask1):
            mask1 = nb.load(self.inputs.mask1).get_data() == 1
        else:
            mask1 = None

        if isdefined(self.inputs.mask2):
            mask2 = nb.load(self.inputs.mask2).get_data() == 1
        else:
            mask2 = None

        self._similarity = []

        for ts1, ts2 in zip(vols1, vols2):
            histreg = HistogramRegistration(
                from_img=ts1,
                to_img=ts2,
                similarity=self.inputs.metric,
                from_mask=mask1,
                to_mask=mask2)
            self._similarity.append(histreg.eval(Affine()))

        return runtime

    def _list_outputs(self):
        outputs = self._outputs().get()
        outputs['similarity'] = self._similarity
        return outputs<|MERGE_RESOLUTION|>--- conflicted
+++ resolved
@@ -20,18 +20,11 @@
 
 from .. import config, logging
 
-<<<<<<< HEAD
 from ..interfaces.base import (
     SimpleInterface, BaseInterface, traits, TraitedSpec, File,
     InputMultiPath, BaseInterfaceInputSpec,
     isdefined)
-=======
-from ..interfaces.base import (BaseInterface, traits, TraitedSpec, File,
-                               InputMultiPath, BaseInterfaceInputSpec,
-                               isdefined)
 from ..interfaces.nipy.base import NipyBaseInterface
-from ..utils import NUMPY_MMAP
->>>>>>> 5c3c4137
 
 iflogger = logging.getLogger('interface')
 
