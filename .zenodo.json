--- conflicted
+++ resolved
@@ -565,15 +565,14 @@
       "orcid": "0000-0002-5312-6729"
     },
     {
-<<<<<<< HEAD
+      "affiliation": "University College London",
+      "name": "Mancini, Matteo",
+      "orcid": "0000-0001-7194-4568"
+    },
+    {
       "affiliation": "Donders Institute for Brain, Cognition and Behavior, Center for Cognitive Neuroimaging",
       "name": "Chetverikov, Andrey",
       "orcid": "0000-0003-2767-6310"
-=======
-      "affiliation": "University College London",
-      "name": "Mancini, Matteo",
-      "orcid": "0000-0001-7194-4568"
->>>>>>> 1fb84b15
     }
   ],
   "keywords": [
