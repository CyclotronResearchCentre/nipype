cache:
- apt
language: python
python:
- 2.7
- 3.4
- 3.5
env:
- INSTALL_DEB_DEPENDECIES=true NIPYPE_EXTRAS="doc,tests,fmri,profiler"
- INSTALL_DEB_DEPENDECIES=false NIPYPE_EXTRAS="doc,tests,fmri,profiler"
- INSTALL_DEB_DEPENDECIES=true NIPYPE_EXTRAS="doc,tests,fmri,profiler,duecredit"
before_install:
- function bef_inst {
  wget http://repo.continuum.io/miniconda/Miniconda${TRAVIS_PYTHON_VERSION:0:1}-latest-Linux-x86_64.sh
  -O /home/travis/.cache/miniconda.sh &&
  bash /home/travis/.cache/miniconda.sh -b -p /home/travis/miniconda &&
  export PATH=/home/travis/miniconda/bin:$PATH &&
  if $INSTALL_DEB_DEPENDECIES; then sudo rm -rf /dev/shm; fi &&
  if $INSTALL_DEB_DEPENDECIES; then sudo ln -s /run/shm /dev/shm; fi &&
  bash <(wget -q -O- http://neuro.debian.net/_files/neurodebian-travis.sh) &&
  sudo apt-get -y update &&
  sudo apt-get -y install xvfb fusefat &&
  if $INSTALL_DEB_DEPENDECIES; then travis_retry sudo apt-get install -y -qq
  fsl afni elastix fsl-atlases; fi &&
  if $INSTALL_DEB_DEPENDECIES; then
    source /etc/fsl/fsl.sh;
    source /etc/afni/afni.sh; fi &&
  export FSLOUTPUTTYPE=NIFTI_GZ; }
- travis_retry bef_inst
install:
<<<<<<< HEAD
- conda config --add channels conda-forge
- conda update --yes conda
- conda update --all -y python=$TRAVIS_PYTHON_VERSION
- conda install -y nipype
- rm -r /home/travis/miniconda/lib/python${TRAVIS_PYTHON_VERSION}/site-packages/nipype*
# - if [[ "${INSTALL_DEB_DEPENDECIES}" == "true" && ${TRAVIS_PYTHON_VERSION:0:1} == "2" ]]; then
#   conda install -y vtk mayavi; fi
- pip install -r requirements.txt
- pip install -e .[$NIPYPE_EXTRAS]
- export COVERAGE_PROCESS_START=$(pwd)/.coveragerc && export COVERAGE_DATA_FILE=$(pwd)/.coverage
- echo "data_file = ${COVERAGE_DATA_FILE}" >> ${COVERAGE_PROCESS_START}
=======
- function inst {
  conda config --add channels conda-forge &&
  conda update --yes conda &&
  conda update --all -y python=$TRAVIS_PYTHON_VERSION &&
  conda install -y nipype matplotlib nitime &&
  pip install python-coveralls coverage doctest-ignore-unicode &&
  if [ ! -z "$DUECREDIT_ENABLE"]; then pip install duecredit; fi &&
  rm -r /home/travis/miniconda/lib/python${TRAVIS_PYTHON_VERSION}/site-packages/nipype* &&
  pip install -r requirements.txt &&
  pip install -e . &&
  export COVERAGE_PROCESS_START=$(pwd)/.coveragerc &&
  export COVERAGE_DATA_FILE=$(pwd)/.coverage &&
  echo "data_file = ${COVERAGE_DATA_FILE}" >> ${COVERAGE_PROCESS_START}; }
- travis_retry inst
>>>>>>> 5427538a
script:
- python -W once:FSL:UserWarning:nipype `which nosetests` --with-doctest --with-doctest-ignore-unicode --with-cov --cover-package nipype --logging-level=DEBUG --verbosity=3
after_success:
- bash <(curl -s https://codecov.io/bash) -t ac172a50-8e66-42e5-8822-5373fcf54686 -cF unittests
deploy:
  provider: pypi
  user: satra
  password:
    secure: OCO0FXb4f+pH4Uw7zWCIRp3qOJ1t7rhky4K8MjNU8tyVCJgd6O/Bv8GJgceS0LktPodlAAjB8SxAhTORPAQZ1D/44PJYy3NQIisvej1zjLpaA9TEGfl6W7MqhDpRyMHW+cnSi/n84SAmdr+Z4vOxScDHdwr13EPmGyOIlHMAGnE=
  on:
    tags: true
    repo: nipy/nipype
    branch: master
  distributions: "sdist"<|MERGE_RESOLUTION|>--- conflicted
+++ resolved
@@ -28,34 +28,19 @@
   export FSLOUTPUTTYPE=NIFTI_GZ; }
 - travis_retry bef_inst
 install:
-<<<<<<< HEAD
-- conda config --add channels conda-forge
-- conda update --yes conda
-- conda update --all -y python=$TRAVIS_PYTHON_VERSION
-- conda install -y nipype
-- rm -r /home/travis/miniconda/lib/python${TRAVIS_PYTHON_VERSION}/site-packages/nipype*
-# - if [[ "${INSTALL_DEB_DEPENDECIES}" == "true" && ${TRAVIS_PYTHON_VERSION:0:1} == "2" ]]; then
-#   conda install -y vtk mayavi; fi
-- pip install -r requirements.txt
-- pip install -e .[$NIPYPE_EXTRAS]
-- export COVERAGE_PROCESS_START=$(pwd)/.coveragerc && export COVERAGE_DATA_FILE=$(pwd)/.coverage
-- echo "data_file = ${COVERAGE_DATA_FILE}" >> ${COVERAGE_PROCESS_START}
-=======
 - function inst {
   conda config --add channels conda-forge &&
   conda update --yes conda &&
   conda update --all -y python=$TRAVIS_PYTHON_VERSION &&
-  conda install -y nipype matplotlib nitime &&
-  pip install python-coveralls coverage doctest-ignore-unicode &&
-  if [ ! -z "$DUECREDIT_ENABLE"]; then pip install duecredit; fi &&
+  conda install -y nipype &&
+#   conda install -y vtk mayavi &&
   rm -r /home/travis/miniconda/lib/python${TRAVIS_PYTHON_VERSION}/site-packages/nipype* &&
   pip install -r requirements.txt &&
-  pip install -e . &&
+  pip install -e .[$NIPYPE_EXTRAS] &&
   export COVERAGE_PROCESS_START=$(pwd)/.coveragerc &&
   export COVERAGE_DATA_FILE=$(pwd)/.coverage &&
   echo "data_file = ${COVERAGE_DATA_FILE}" >> ${COVERAGE_PROCESS_START}; }
 - travis_retry inst
->>>>>>> 5427538a
 script:
 - python -W once:FSL:UserWarning:nipype `which nosetests` --with-doctest --with-doctest-ignore-unicode --with-cov --cover-package nipype --logging-level=DEBUG --verbosity=3
 after_success:
